--- conflicted
+++ resolved
@@ -4,8 +4,10 @@
  *--------------------------------------------------------------------------------------------*/
 
 import * as dom from 'vs/base/browser/dom';
+import { IDimension } from 'vs/base/browser/dom';
 import { DEFAULT_FONT_FAMILY } from 'vs/base/browser/fonts';
 import { ButtonBar } from 'vs/base/browser/ui/button/button';
+import { Orientation, Sash } from 'vs/base/browser/ui/sash/sash';
 import { CancellationToken, CancellationTokenSource } from 'vs/base/common/cancellation';
 import { Emitter, Event } from 'vs/base/common/event';
 import { DisposableStore, IDisposable, MutableDisposable } from 'vs/base/common/lifecycle';
@@ -54,11 +56,6 @@
 import { IEditorService } from 'vs/workbench/services/editor/common/editorService';
 import { IOutline, IOutlineService, OutlineTarget } from 'vs/workbench/services/outline/browser/outline';
 import { IViewsService } from 'vs/workbench/services/views/common/viewsService';
-<<<<<<< HEAD
-=======
-import { getSimpleCodeEditorWidgetOptions, getSimpleEditorOptions } from 'vs/workbench/contrib/codeEditor/browser/simpleEditorOptions';
-import { Orientation, Sash } from 'vs/base/browser/ui/sash/sash';
->>>>>>> 404172c9
 
 const $ = dom.$;
 const MAX_WIDTH = 800;
@@ -156,12 +153,6 @@
 	private part = this.aideControlsPartService.mainPart;
 	private element: HTMLElement;
 
-<<<<<<< HEAD
-=======
-	private probeModeHeaderElement: HTMLElement;
-	private anchoredModeSymbolElement: HTMLElement;
-
->>>>>>> 404172c9
 	public static readonly INPUT_CONTRIBS: { new(...args: [IAideControls, ...any]): IAideControlsContrib }[] = [];
 	private contribs: ReadonlyArray<IAideControlsContrib> = [];
 	getContrib<T extends IAideControlsContrib>(id: string): T | undefined {
@@ -258,13 +249,6 @@
 
 		this._input = this.createInput(inputElement);
 
-<<<<<<< HEAD
-		const partSize = this.part.dimension;
-		if (partSize) {
-			this.layout(partSize.width, partSize.height);
-		}
-		this.part.onDidSizeChange((size) => {
-=======
 
 		this.topSash = instantiationService.createInstance(Sash, this.element, { getHorizontalSashTop: () => 0, getHorizontalSashWidth: () => this.element.offsetWidth }, { orientation: Orientation.HORIZONTAL });
 
@@ -286,7 +270,6 @@
 		this.layout(this.part.width, this.part.height);
 
 		this.part.onDidSizeChange((size: IDimension) => {
->>>>>>> 404172c9
 			this.layout(size.width, size.height);
 		});
 
@@ -354,11 +337,6 @@
 
 		if (this.probeStatus.get() !== AideProbeStatus.IN_PROGRESS) {
 			this.aideProbeService.onContextChange(newContext);
-		}
-
-		if (this.part.dimension) {
-			const { width, height } = this.part.dimension;
-			this.layout(width, height);
 		}
 	}
 
@@ -388,22 +366,12 @@
 				this.updateAnchoredContext();
 			});
 
-<<<<<<< HEAD
 			if (editor.onDidChangeSelection) {
 				this.outlineDisposables.add(editor.onDidChangeSelection(() => {
 					this.updateAnchoredContext();
 				}));
 			}
 		}
-=======
-			this.updateProbeModeDisplay();
-			this.layout(this.part.width, this.part.height);
-		}));
-
-
-		this.probeStatus = CONTEXT_PROBE_REQUEST_STATUS.bindTo(contextKeyService);
-		this.probeStatus.set(AideProbeStatus.INACTIVE);
->>>>>>> 404172c9
 	}
 
 	private clearAnchors() {
@@ -493,24 +461,7 @@
 				anchorEditingSelection.symbols = symbols;
 			}
 
-<<<<<<< HEAD
 			this.aideProbeService.anchorEditingSelection = anchorEditingSelection;
-=======
-	private updateProbeHeader(showEnterAnchored: boolean) {
-		hide(this.anchoredModeSymbolElement);
-		show(this.probeModeHeaderElement);
-		const kbElement = this.updateHeaderKeybinding(showEnterAnchored ? enterAnchoredEditingCommand : enterAgenticEditingCommand);
-		this.probeModeHeaderElement.querySelector('.aide-controls-probe-mode')!.textContent = `${showEnterAnchored ? 'Enter anchored' : 'Agentic'} editing`;
-		const kbContainer = this.probeModeHeaderElement.querySelector('.aide-controls-probe-mode-keybinding') as HTMLElement;
-		clearNode(kbContainer);
-		if (kbElement) {
-			kbContainer.appendChild(kbElement);
->>>>>>> 404172c9
-		}
-
-		if (this.part.dimension) {
-			const { width, height } = this.part.dimension;
-			this.layout(width, height);
 		}
 	}
 
@@ -710,11 +661,7 @@
 	layout(width: number, height: number) {
 		const newWidth = Math.min(width, MAX_WIDTH);
 		this.element.style.width = `${newWidth}px`;
-<<<<<<< HEAD
 		this._input.layout({ width: newWidth - 60 - 16, height: height - 6 - 36 - (this.anchoredContextContainer?.offsetHeight ?? 0) });
-=======
-		this._input.layout({ width: newWidth - 60 - 16, height: height - 6 - 32 - 42 });
 		this.topSash.layout();
->>>>>>> 404172c9
 	}
 }