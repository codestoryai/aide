/*---------------------------------------------------------------------------------------------
 *  Copyright (c) Microsoft Corporation. All rights reserved.
 *  Licensed under the MIT License. See License.txt in the project root for license information.
 *--------------------------------------------------------------------------------------------*/

import 'vs/css!./inlineChat';
import { DisposableStore, MutableDisposable, toDisposable } from 'vs/base/common/lifecycle';
import { IActiveCodeEditor, ICodeEditor, IDiffEditorConstructionOptions } from 'vs/editor/browser/editorBrowser';
import { EditorOption } from 'vs/editor/common/config/editorOptions';
import { Range } from 'vs/editor/common/core/range';
import { localize } from 'vs/nls';
import { IContextKey, IContextKeyService } from 'vs/platform/contextkey/common/contextkey';
import { IInstantiationService } from 'vs/platform/instantiation/common/instantiation';
import { ZoneWidget } from 'vs/editor/contrib/zoneWidget/browser/zoneWidget';
import { CTX_INLINE_CHAT_FOCUSED, CTX_INLINE_CHAT_INNER_CURSOR_FIRST, CTX_INLINE_CHAT_INNER_CURSOR_LAST, CTX_INLINE_CHAT_EMPTY, CTX_INLINE_CHAT_OUTER_CURSOR_POSITION, CTX_INLINE_CHAT_VISIBLE, MENU_INLINE_CHAT_WIDGET, MENU_INLINE_CHAT_WIDGET_STATUS, MENU_INLINE_CHAT_WIDGET_MARKDOWN_MESSAGE, CTX_INLINE_CHAT_MESSAGE_CROP_STATE, IInlineChatSlashCommand, MENU_INLINE_CHAT_WIDGET_FEEDBACK, ACTION_ACCEPT_CHANGES, EditMode, InlineChatPosition } from 'vs/workbench/contrib/inlineChat/common/inlineChat';
import { IModelDeltaDecoration, ITextModel } from 'vs/editor/common/model';
import { Dimension, addDisposableListener, getActiveElement, getTotalHeight, getTotalWidth, h, reset } from 'vs/base/browser/dom';
import { Emitter, Event, MicrotaskEmitter } from 'vs/base/common/event';
import { IEditorConstructionOptions } from 'vs/editor/browser/config/editorConfiguration';
import { ICodeEditorWidgetOptions } from 'vs/editor/browser/widget/codeEditorWidget';
import { EditorExtensionsRegistry } from 'vs/editor/browser/editorExtensions';
import { SnippetController2 } from 'vs/editor/contrib/snippet/browser/snippetController2';
import { IModelService } from 'vs/editor/common/services/model';
import { URI } from 'vs/base/common/uri';
import { EmbeddedCodeEditorWidget, EmbeddedDiffEditorWidget } from 'vs/editor/browser/widget/embeddedCodeEditorWidget';
import { HiddenItemStrategy, MenuWorkbenchToolBar } from 'vs/platform/actions/browser/toolbar';
import { ProgressBar } from 'vs/base/browser/ui/progressbar/progressbar';
import { SuggestController } from 'vs/editor/contrib/suggest/browser/suggestController';
import { Position } from 'vs/editor/common/core/position';
import { DEFAULT_FONT_FAMILY } from 'vs/workbench/browser/style';
import { DropdownWithDefaultActionViewItem, IMenuEntryActionViewItemOptions, MenuEntryActionViewItem, createActionViewItem } from 'vs/platform/actions/browser/menuEntryActionViewItem';
import { CompletionItem, CompletionItemInsertTextRule, CompletionItemKind, CompletionItemProvider, CompletionList, ProviderResult, TextEdit } from 'vs/editor/common/languages';
import { EditOperation, ISingleEditOperation } from 'vs/editor/common/core/editOperation';
import { ILanguageSelection, ILanguageService } from 'vs/editor/common/languages/language';
import { ResourceLabel } from 'vs/workbench/browser/labels';
import { FileKind } from 'vs/platform/files/common/files';
import { IAction } from 'vs/base/common/actions';
import { IActionViewItemOptions } from 'vs/base/browser/ui/actionbar/actionViewItems';
import { ILanguageFeaturesService } from 'vs/editor/common/services/languageFeatures';
import { LanguageSelector } from 'vs/editor/common/languageSelector';
import { createTextBufferFactoryFromSnapshot } from 'vs/editor/common/model/textModel';
import { LineRangeMapping } from 'vs/editor/common/diff/linesDiffComputer';
import { invertLineRange, lineRangeAsRange } from 'vs/workbench/contrib/inlineChat/browser/utils';
import { ICodeEditorViewState, ScrollType } from 'vs/editor/common/editorCommon';
import { LineRange } from 'vs/editor/common/core/lineRange';
import { IAccessibilityService } from 'vs/platform/accessibility/common/accessibility';
import { MenuItemAction, SubmenuItemAction } from 'vs/platform/actions/common/actions';
import { IConfigurationService } from 'vs/platform/configuration/common/configuration';
import { IKeybindingService } from 'vs/platform/keybinding/common/keybinding';
import { AccessibilityVerbositySettingId } from 'vs/workbench/contrib/accessibility/browser/accessibilityContribution';
import { assertType } from 'vs/base/common/types';
import { renderLabelWithIcons } from 'vs/base/browser/ui/iconLabel/iconLabels';
import { ExpansionState } from 'vs/workbench/contrib/inlineChat/browser/inlineChatSession';
import { IdleValue } from 'vs/base/common/async';
import * as aria from 'vs/base/browser/ui/aria/aria';

const defaultAriaLabel = localize('aria-label', "Interactive Editor Input");

const _inputEditorOptions: IEditorConstructionOptions = {
	padding: { top: 3, bottom: 2 },
	overviewRulerLanes: 0,
	glyphMargin: false,
	lineNumbers: 'off',
	folding: false,
	hideCursorInOverviewRuler: true,
	selectOnLineNumbers: false,
	selectionHighlight: false,
	scrollbar: {
		useShadows: false,
		vertical: 'hidden',
		horizontal: 'auto',
		alwaysConsumeMouseWheel: false
	},
	lineDecorationsWidth: 0,
	overviewRulerBorder: false,
	scrollBeyondLastLine: false,
	renderLineHighlight: 'none',
	fixedOverflowWidgets: true,
	dragAndDrop: false,
	revealHorizontalRightPadding: 5,
	minimap: { enabled: false },
	guides: { indentation: false },
	rulers: [],
	cursorWidth: 1,
	cursorStyle: 'line',
	cursorBlinking: 'blink',
	wrappingStrategy: 'advanced',
	wrappingIndent: 'none',
	renderWhitespace: 'none',
	dropIntoEditor: { enabled: true },
	quickSuggestions: false,
	suggest: {
		showIcons: false,
		showSnippets: false,
		showStatusBar: false,
	},
	wordWrap: 'on',
	ariaLabel: defaultAriaLabel,
	fontFamily: DEFAULT_FONT_FAMILY,
	fontSize: 13,
	lineHeight: 20,
};

const _previewEditorEditorOptions: IDiffEditorConstructionOptions = {
	scrollbar: { useShadows: false, alwaysConsumeMouseWheel: false },
	renderMarginRevertIcon: false,
	diffCodeLens: false,
	scrollBeyondLastLine: false,
	stickyScroll: { enabled: false },
	originalAriaLabel: localize('original', 'Original'),
	modifiedAriaLabel: localize('modified', 'Modified'),
	diffAlgorithm: 'advanced',
	readOnly: true,
	isInEmbeddedEditor: true
};

export interface InlineChatWidgetViewState {
	editorViewState: ICodeEditorViewState;
	input: string;
	placeholder: string;
}

export class InlineChatWidget {

	private static _modelPool: number = 1;

	private readonly _elements = h(
		'div.interactive-editor@root',
		[
			h('div.body', [
				h('div.content@content', [
					h('div.input@input', [
						h('div.editor-placeholder@placeholder'),
						h('div.editor-container@editor'),
					]),
					h('div.toolbar@editorToolbar'),
				]),
			]),
			h('div.progress@progress'),
			h('div.previewDiff.hidden@previewDiff'),
			h('div.previewCreateTitle.show-file-icons@previewCreateTitle'),
			h('div.previewCreate.hidden@previewCreate'),
			h('div.status@status', [
				h('div.label.info.hidden@infoLabel'),
				h('div.actions.hidden@statusToolbar'),
				h('div.label.status.hidden@statusLabel'),
				h('div.actions.hidden@feedbackToolbar'),
			]),
			h('div.markdownMessage.hidden@markdownMessage', [
				h('div.message@message'),
				h('div.messageActions@messageActions')
			]),
		]
	);

	private readonly _store = new DisposableStore();
	private readonly _slashCommands = this._store.add(new DisposableStore());

	private readonly _inputEditor: IActiveCodeEditor;
	private readonly _inputModel: ITextModel;
	private readonly _ctxInputEmpty: IContextKey<boolean>;
	private readonly _ctxMessageCropState: IContextKey<'cropped' | 'not_cropped' | 'expanded'>;
	private readonly _ctxInnerCursorFirst: IContextKey<boolean>;
	private readonly _ctxInnerCursorLast: IContextKey<boolean>;
	private readonly _ctxInputEditorFocused: IContextKey<boolean>;

	private readonly _progressBar: ProgressBar;

	private readonly _previewDiffEditor: IdleValue<EmbeddedDiffEditorWidget>;
	private readonly _previewDiffModel = this._store.add(new MutableDisposable());

	private readonly _previewCreateTitle: ResourceLabel;
	private readonly _previewCreateEditor: IdleValue<ICodeEditor>;
	private readonly _previewCreateModel = this._store.add(new MutableDisposable());

	private readonly _onDidChangeHeight = new MicrotaskEmitter<void>();
	readonly onDidChangeHeight: Event<void> = Event.filter(this._onDidChangeHeight.event, _ => !this._isLayouting);

	private readonly _onDidChangeInput = new Emitter<this>();
	readonly onDidChangeInput: Event<this> = this._onDidChangeInput.event;

	private _lastDim: Dimension | undefined;
	private _isLayouting: boolean = false;
	private _preferredExpansionState: ExpansionState | undefined;
	private _expansionState: ExpansionState = ExpansionState.NOT_CROPPED;

	constructor(
		private readonly parentEditor: ICodeEditor,
		@IModelService private readonly _modelService: IModelService,
		@ILanguageService private readonly _languageService: ILanguageService,
		@IContextKeyService private readonly _contextKeyService: IContextKeyService,
		@ILanguageFeaturesService private readonly _languageFeaturesService: ILanguageFeaturesService,
		@IKeybindingService private readonly _keybindingService: IKeybindingService,
		@IInstantiationService private readonly _instantiationService: IInstantiationService,
		@IAccessibilityService private readonly _accessibilityService: IAccessibilityService,
		@IConfigurationService private readonly _configurationService: IConfigurationService
	) {

		// input editor logic
		const codeEditorWidgetOptions: ICodeEditorWidgetOptions = {
			isSimpleWidget: true,
			contributions: EditorExtensionsRegistry.getSomeEditorContributions([
				SnippetController2.ID,
				SuggestController.ID
			])
		};

		this._inputEditor = <IActiveCodeEditor>this._instantiationService.createInstance(EmbeddedCodeEditorWidget, this._elements.editor, _inputEditorOptions, codeEditorWidgetOptions, this.parentEditor);
		this._updateAriaLabel();
		this._store.add(this._inputEditor);
		this._store.add(this._inputEditor.onDidChangeModelContent(() => this._onDidChangeInput.fire(this)));
		this._store.add(this._inputEditor.onDidLayoutChange(() => this._onDidChangeHeight.fire()));
		this._store.add(this._inputEditor.onDidContentSizeChange(() => this._onDidChangeHeight.fire()));
		this._store.add(this._configurationService.onDidChangeConfiguration(e => {
			if (e.affectsConfiguration(AccessibilityVerbositySettingId.InteractiveEditor)) {
				this._updateAriaLabel();
			}
		}));

		const uri = URI.from({ scheme: 'vscode', authority: 'interactive-editor', path: `/interactive-editor/model${InlineChatWidget._modelPool++}.txt` });
		this._inputModel = this._modelService.getModel(uri) ?? this._modelService.createModel('', null, uri);
		this._inputEditor.setModel(this._inputModel);

		// --- context keys

		this._ctxMessageCropState = CTX_INLINE_CHAT_MESSAGE_CROP_STATE.bindTo(this._contextKeyService);
		this._ctxInputEmpty = CTX_INLINE_CHAT_EMPTY.bindTo(this._contextKeyService);

		this._ctxInnerCursorFirst = CTX_INLINE_CHAT_INNER_CURSOR_FIRST.bindTo(this._contextKeyService);
		this._ctxInnerCursorLast = CTX_INLINE_CHAT_INNER_CURSOR_LAST.bindTo(this._contextKeyService);
		this._ctxInputEditorFocused = CTX_INLINE_CHAT_FOCUSED.bindTo(this._contextKeyService);

		// (1) inner cursor position (last/first line selected)
		const updateInnerCursorFirstLast = () => {
			const { lineNumber } = this._inputEditor.getPosition();
			this._ctxInnerCursorFirst.set(lineNumber === 1);
			this._ctxInnerCursorLast.set(lineNumber === this._inputModel.getLineCount());
		};
		this._store.add(this._inputEditor.onDidChangeCursorPosition(updateInnerCursorFirstLast));
		updateInnerCursorFirstLast();

		// (2) input editor focused or not
		const updateFocused = () => {
			const hasFocus = this._inputEditor.hasWidgetFocus();
			this._ctxInputEditorFocused.set(hasFocus);
			this._elements.content.classList.toggle('synthetic-focus', hasFocus);
			this.readPlaceholder();
		};
		this._store.add(this._inputEditor.onDidFocusEditorWidget(updateFocused));
		this._store.add(this._inputEditor.onDidBlurEditorWidget(updateFocused));
		this._store.add(toDisposable(() => {
			this._ctxInnerCursorFirst.reset();
			this._ctxInnerCursorLast.reset();
			this._ctxInputEditorFocused.reset();
		}));
		updateFocused();

		// placeholder

		this._elements.placeholder.style.fontSize = `${this._inputEditor.getOption(EditorOption.fontSize)}px`;
		this._elements.placeholder.style.lineHeight = `${this._inputEditor.getOption(EditorOption.lineHeight)}px`;
		this._store.add(addDisposableListener(this._elements.placeholder, 'click', () => this._inputEditor.focus()));

		// show/hide placeholder depending on text model being empty
		// content height

		const currentContentHeight = 0;

		const togglePlaceholder = () => {
			const hasText = this._inputModel.getValueLength() > 0;
			this._elements.placeholder.classList.toggle('hidden', hasText);
			this._ctxInputEmpty.set(!hasText);
			this.readPlaceholder();

			const contentHeight = this._inputEditor.getContentHeight();
			if (contentHeight !== currentContentHeight && this._lastDim) {
				this._lastDim = this._lastDim.with(undefined, contentHeight);
				this._inputEditor.layout(this._lastDim);
				this._onDidChangeHeight.fire();
			}
		};
		this._store.add(this._inputModel.onDidChangeContent(togglePlaceholder));
		togglePlaceholder();

		// toolbars

		const toolbar = this._instantiationService.createInstance(MenuWorkbenchToolBar, this._elements.editorToolbar, MENU_INLINE_CHAT_WIDGET, {
			telemetrySource: 'interactiveEditorWidget-toolbar',
			toolbarOptions: { primaryGroup: 'main' }
		});
		this._store.add(toolbar);

		this._progressBar = new ProgressBar(this._elements.progress);
		this._store.add(this._progressBar);

		const workbenchToolbarOptions = {
			hiddenItemStrategy: HiddenItemStrategy.NoHide,
			toolbarOptions: {
				primaryGroup: () => true,
				useSeparatorsInPrimaryActions: true
			},
			actionViewItemProvider: (action: IAction, options: IActionViewItemOptions) => {

				if (action instanceof SubmenuItemAction) {
					return this._instantiationService.createInstance(DropdownWithDefaultActionViewItem, action, { ...options, renderKeybindingWithDefaultActionLabel: true, persistLastActionId: false });
				}

				if (action.id === ACTION_ACCEPT_CHANGES) {
					const ButtonLikeActionViewItem = class extends MenuEntryActionViewItem {

						override render(container: HTMLElement): void {
							this.options.icon = false;
							super.render(container);
							assertType(this.element);
							this.element.classList.add('button-item');
						}

						protected override updateLabel(): void {
							assertType(this.label);
							assertType(this.action instanceof MenuItemAction);
							const label = MenuItemAction.label(this.action.item, { renderShortTitle: true });
							const labelElements = renderLabelWithIcons(`$(check)${label}`);
							reset(this.label, ...labelElements);
						}

						protected override updateClass(): void {
							// noop
						}
					};
					return this._instantiationService.createInstance(ButtonLikeActionViewItem, <MenuItemAction>action, <IMenuEntryActionViewItemOptions>options);
				}

				return createActionViewItem(this._instantiationService, action, options);
			}
		};
		const statusToolbar = this._instantiationService.createInstance(MenuWorkbenchToolBar, this._elements.statusToolbar, MENU_INLINE_CHAT_WIDGET_STATUS, { ...workbenchToolbarOptions, hiddenItemStrategy: HiddenItemStrategy.Ignore });
		this._store.add(statusToolbar.onDidChangeMenuItems(() => this._onDidChangeHeight.fire()));
		this._store.add(statusToolbar);

		const feedbackToolbar = this._instantiationService.createInstance(MenuWorkbenchToolBar, this._elements.feedbackToolbar, MENU_INLINE_CHAT_WIDGET_FEEDBACK, { ...workbenchToolbarOptions, hiddenItemStrategy: HiddenItemStrategy.Ignore });
		this._store.add(feedbackToolbar.onDidChangeMenuItems(() => this._onDidChangeHeight.fire()));
		this._store.add(feedbackToolbar);

		// preview editors
		this._previewDiffEditor = new IdleValue(() => this._store.add(_instantiationService.createInstance(EmbeddedDiffEditorWidget, this._elements.previewDiff, _previewEditorEditorOptions, { modifiedEditor: codeEditorWidgetOptions, originalEditor: codeEditorWidgetOptions }, parentEditor)));

		this._previewCreateTitle = this._store.add(_instantiationService.createInstance(ResourceLabel, this._elements.previewCreateTitle, { supportIcons: true }));
		this._previewCreateEditor = new IdleValue(() => this._store.add(_instantiationService.createInstance(EmbeddedCodeEditorWidget, this._elements.previewCreate, _previewEditorEditorOptions, codeEditorWidgetOptions, parentEditor)));

		this._elements.message.tabIndex = 0;
		this._elements.statusLabel.tabIndex = 0;
		const markdownMessageToolbar = this._instantiationService.createInstance(MenuWorkbenchToolBar, this._elements.messageActions, MENU_INLINE_CHAT_WIDGET_MARKDOWN_MESSAGE, workbenchToolbarOptions);
		this._store.add(markdownMessageToolbar.onDidChangeMenuItems(() => this._onDidChangeHeight.fire()));
		this._store.add(markdownMessageToolbar);
	}

	private _updateAriaLabel(): void {
		if (!this._accessibilityService.isScreenReaderOptimized()) {
			return;
		}
		let label = defaultAriaLabel;
		if (this._configurationService.getValue<boolean>(AccessibilityVerbositySettingId.InteractiveEditor)) {
			const kbLabel = this._keybindingService.lookupKeybinding('interactiveEditor.accessibilityHelp')?.getLabel();
			label = kbLabel ? localize('interactiveEditor.accessibilityHelp', "Interactive Editor Input, Use {0} for Interactive Editor Accessibility Help.", kbLabel) : localize('interactiveSessionInput.accessibilityHelpNoKb', "Interactive Editor Input, Run the Interactive Editor Accessibility Help command for more information.");
		}
		_inputEditorOptions.ariaLabel = label;
		this._inputEditor.updateOptions({ ariaLabel: label });
	}

	dispose(): void {
		this._store.dispose();
		this._ctxInputEmpty.reset();
		this._ctxMessageCropState.reset();
	}

	get domNode(): HTMLElement {
		return this._elements.root;
	}

	layout(dim: Dimension) {
		this._isLayouting = true;
		try {
			const innerEditorWidth = dim.width - (getTotalWidth(this._elements.editorToolbar) + 8 /* L/R-padding */);
			dim = new Dimension(innerEditorWidth, dim.height);
			if (!this._lastDim || !Dimension.equals(this._lastDim, dim)) {
				this._lastDim = dim;
				this._inputEditor.layout(new Dimension(innerEditorWidth, this._inputEditor.getContentHeight()));
				this._elements.placeholder.style.width = `${innerEditorWidth  /* input-padding*/}px`;

				const previewDiffDim = new Dimension(dim.width, Math.min(300, Math.max(0, this._previewDiffEditor.value.getContentHeight())));
				this._previewDiffEditor.value.layout(previewDiffDim);
				this._elements.previewDiff.style.height = `${previewDiffDim.height}px`;

				const previewCreateDim = new Dimension(dim.width, Math.min(300, Math.max(0, this._previewCreateEditor.value.getContentHeight())));
				this._previewCreateEditor.value.layout(previewCreateDim);
				this._elements.previewCreate.style.height = `${previewCreateDim.height}px`;

				const lineHeight = this.parentEditor.getOption(EditorOption.lineHeight);
				const editorHeight = this.parentEditor.getLayoutInfo().height;
				const editorHeightInLines = Math.floor(editorHeight / lineHeight);
				this._elements.root.style.setProperty('--vscode-interactive-editor-cropped', String(Math.floor(editorHeightInLines / 5)));
				this._elements.root.style.setProperty('--vscode-interactive-editor-expanded', String(Math.floor(editorHeightInLines / 3)));
			}
		} finally {
			this._isLayouting = false;
		}
	}

	getHeight(): number {
		const base = getTotalHeight(this._elements.progress) + getTotalHeight(this._elements.status);
		const editorHeight = this._inputEditor.getContentHeight() + 12 /* padding and border */;
		const markdownMessageHeight = getTotalHeight(this._elements.markdownMessage);
		const previewDiffHeight = this._previewDiffEditor.value.getModel().modified ? 12 + Math.min(300, Math.max(0, this._previewDiffEditor.value.getContentHeight())) : 0;
		const previewCreateTitleHeight = getTotalHeight(this._elements.previewCreateTitle);
		const previewCreateHeight = this._previewCreateEditor.value.getModel() ? 18 + Math.min(300, Math.max(0, this._previewCreateEditor.value.getContentHeight())) : 0;
		return base + editorHeight + markdownMessageHeight + previewDiffHeight + previewCreateTitleHeight + previewCreateHeight + 18 /* padding */ + 8 /*shadow*/;
	}

	updateProgress(show: boolean) {
		if (show) {
			this._progressBar.infinite();
		} else {
			this._progressBar.stop();
		}
	}

	get value(): string {
		return this._inputModel.getValue();
	}

	set value(value: string) {
		this._inputModel.setValue(value);
		this._inputEditor.setPosition(this._inputModel.getFullModelRange().getEndPosition());
	}

	selectAll() {
		this._inputEditor.setSelection(this._inputModel.getFullModelRange());
	}

	set placeholder(value: string) {
		this._elements.placeholder.innerText = value;
	}

	readPlaceholder(): void {
		const hasText = this._inputModel.getValueLength() > 0;
		if (!hasText) {
			aria.status(this._elements.placeholder.innerText);
		}
	}

	updateToolbar(show: boolean) {
		this._elements.statusToolbar.classList.toggle('hidden', !show);
		this._elements.feedbackToolbar.classList.toggle('hidden', !show);
		this._elements.status.classList.toggle('actions', show);
		this._elements.infoLabel.classList.toggle('hidden', show);
		this._onDidChangeHeight.fire();
	}

	get expansionState(): ExpansionState {
		return this._expansionState;
	}

	set preferredExpansionState(expansionState: ExpansionState | undefined) {
		this._preferredExpansionState = expansionState;
	}

	updateMarkdownMessage(message: Node | undefined) {
		this._elements.markdownMessage.classList.toggle('hidden', !message);
		let expansionState: ExpansionState;
		if (!message) {
			reset(this._elements.message);
			this._ctxMessageCropState.reset();
			expansionState = ExpansionState.NOT_CROPPED;

		} else {
			if (this._preferredExpansionState) {
				reset(this._elements.message, message);
				expansionState = this._preferredExpansionState;
				this._preferredExpansionState = undefined;
			} else {
				this._updateLineClamp(ExpansionState.CROPPED);
				reset(this._elements.message, message);
				expansionState = this._elements.message.scrollHeight > this._elements.message.clientHeight ? ExpansionState.CROPPED : ExpansionState.NOT_CROPPED;
			}
			this._ctxMessageCropState.set(expansionState);
			this._updateLineClamp(expansionState);
		}
		this._expansionState = expansionState;
		this._onDidChangeHeight.fire();
	}

	updateMarkdownMessageExpansionState(expansionState: ExpansionState) {
		this._ctxMessageCropState.set(expansionState);
		const heightBefore = this._elements.markdownMessage.scrollHeight;
		this._updateLineClamp(expansionState);
		const heightAfter = this._elements.markdownMessage.scrollHeight;
		if (heightBefore === heightAfter) {
			this._ctxMessageCropState.set(ExpansionState.NOT_CROPPED);
		}
		this._onDidChangeHeight.fire();
	}

	private _updateLineClamp(expansionState: ExpansionState) {
		this._elements.message.setAttribute('state', expansionState);
	}

	updateInfo(message: string): void {
		this._elements.infoLabel.classList.toggle('hidden', !message);
		const renderedMessage = renderLabelWithIcons(message);
		reset(this._elements.infoLabel, ...renderedMessage);
		this._onDidChangeHeight.fire();
	}

	updateStatus(message: string, ops: { classes?: string[]; resetAfter?: number; keepMessage?: boolean } = {}) {
		const isTempMessage = typeof ops.resetAfter === 'number';
		if (isTempMessage && !this._elements.statusLabel.dataset['state']) {
			const statusLabel = this._elements.statusLabel.innerText;
			const classes = Array.from(this._elements.statusLabel.classList.values());
			setTimeout(() => {
				this.updateStatus(statusLabel, { classes, keepMessage: true });
			}, ops.resetAfter);
		}
		reset(this._elements.statusLabel, message);
		this._elements.statusLabel.className = `label status ${(ops.classes ?? []).join(' ')}`;
		this._elements.statusLabel.classList.toggle('hidden', !message);
		if (isTempMessage) {
			this._elements.statusLabel.dataset['state'] = 'temp';
		} else {
			delete this._elements.statusLabel.dataset['state'];
		}
		this._onDidChangeHeight.fire();
	}

	reset() {
		this._ctxInputEmpty.reset();
		this._ctxInnerCursorFirst.reset();
		this._ctxInnerCursorLast.reset();
		this._ctxInputEditorFocused.reset();

		this.value = '';
		this.updateMarkdownMessage(undefined);

		reset(this._elements.statusLabel);
		this._elements.statusLabel.classList.toggle('hidden', true);
		this._elements.statusToolbar.classList.add('hidden');
		this._elements.feedbackToolbar.classList.add('hidden');
		this.hideCreatePreview();
		this.hideEditsPreview();
		this._onDidChangeHeight.fire();
	}

	focus() {
		this._inputEditor.focus();
	}

	hasFocus() {
		return this.domNode.contains(getActiveElement());
	}

	// --- preview

	showEditsPreview(textModelv0: ITextModel, edits: ISingleEditOperation[], changes: readonly LineRangeMapping[]) {
		if (changes.length === 0) {
			this.hideEditsPreview();
			return;
		}

		this._elements.previewDiff.classList.remove('hidden');

		const languageSelection: ILanguageSelection = { languageId: textModelv0.getLanguageId(), onDidChange: Event.None };
		const modified = this._modelService.createModel(createTextBufferFactoryFromSnapshot(textModelv0.createSnapshot()), languageSelection, undefined, true);
		modified.applyEdits(edits, false);
		this._previewDiffEditor.value.setModel({ original: textModelv0, modified });

		// joined ranges
		let originalLineRange = changes[0].originalRange;
		let modifiedLineRange = changes[0].modifiedRange;
		for (let i = 1; i < changes.length; i++) {
			originalLineRange = originalLineRange.join(changes[i].originalRange);
			modifiedLineRange = modifiedLineRange.join(changes[i].modifiedRange);
		}

		// apply extra padding
		const pad = 3;
		const newStartLine = Math.max(1, originalLineRange.startLineNumber - pad);
		modifiedLineRange = new LineRange(newStartLine, modifiedLineRange.endLineNumberExclusive);
		originalLineRange = new LineRange(newStartLine, originalLineRange.endLineNumberExclusive);

		const newEndLineModified = Math.min(modifiedLineRange.endLineNumberExclusive + pad, modified.getLineCount());
		modifiedLineRange = new LineRange(modifiedLineRange.startLineNumber, newEndLineModified);
		const newEndLineOriginal = Math.min(originalLineRange.endLineNumberExclusive + pad, textModelv0.getLineCount());
		originalLineRange = new LineRange(originalLineRange.startLineNumber, newEndLineOriginal);

		const hiddenOriginal = invertLineRange(originalLineRange, textModelv0);
		const hiddenModified = invertLineRange(modifiedLineRange, modified);
		this._previewDiffEditor.value.getOriginalEditor().setHiddenAreas(hiddenOriginal.map(lineRangeAsRange), 'diff-hidden');
		this._previewDiffEditor.value.getModifiedEditor().setHiddenAreas(hiddenModified.map(lineRangeAsRange), 'diff-hidden');
		this._previewDiffEditor.value.revealLine(modifiedLineRange.startLineNumber, ScrollType.Immediate);

		this._onDidChangeHeight.fire();
	}

	hideEditsPreview() {
		this._elements.previewDiff.classList.add('hidden');
		this._previewDiffEditor.value.setModel(null);
		this._previewDiffModel.clear();
		this._onDidChangeHeight.fire();
	}

	showCreatePreview(uri: URI, edits: TextEdit[]): void {
		this._elements.previewCreateTitle.classList.remove('hidden');
		this._elements.previewCreate.classList.remove('hidden');

		this._previewCreateTitle.element.setFile(uri, { fileKind: FileKind.FILE });

		const langSelection = this._languageService.createByFilepathOrFirstLine(uri, undefined);
		const model = this._modelService.createModel('', langSelection, undefined, true);
		model.applyEdits(edits.map(edit => EditOperation.replace(Range.lift(edit.range), edit.text)));
		this._previewCreateModel.value = model;
		this._previewCreateEditor.value.setModel(model);
		this._onDidChangeHeight.fire();
	}

	hideCreatePreview() {
		this._elements.previewCreateTitle.classList.add('hidden');
		this._elements.previewCreate.classList.add('hidden');
		this._previewCreateEditor.value.setModel(null);
		this._previewCreateTitle.element.clear();
		this._onDidChangeHeight.fire();
	}

	showsAnyPreview() {
		return !this._elements.previewDiff.classList.contains('hidden') ||
			!this._elements.previewCreate.classList.contains('hidden');
	}

	// --- slash commands

	updateSlashCommands(commands: IInlineChatSlashCommand[]) {

		this._slashCommands.clear();

		if (commands.length === 0) {
			return;
		}

		const selector: LanguageSelector = { scheme: this._inputModel.uri.scheme, pattern: this._inputModel.uri.path, language: this._inputModel.getLanguageId() };
		this._slashCommands.add(this._languageFeaturesService.completionProvider.register(selector, new class implements CompletionItemProvider {

			_debugDisplayName?: string = 'InlineChatSlashCommandProvider';

			readonly triggerCharacters?: string[] = ['/'];

			provideCompletionItems(_model: ITextModel, position: Position): ProviderResult<CompletionList> {
				if (position.lineNumber !== 1 && position.column !== 1) {
					return undefined;
				}

				const suggestions: CompletionItem[] = commands.map(command => {

					const withSlash = `/${command.command}`;

					return {
						label: { label: withSlash, description: command.detail },
						insertText: `${withSlash} $0`,
						insertTextRules: CompletionItemInsertTextRule.InsertAsSnippet,
						kind: CompletionItemKind.Text,
						range: new Range(1, 1, 1, 1),
					};
				});

				return { suggestions };
			}
		}));

		const decorations = this._inputEditor.createDecorationsCollection();

		const updateSlashDecorations = () => {
			const newDecorations: IModelDeltaDecoration[] = [];
			for (const command of commands) {
				const withSlash = `/${command.command}`;
				const firstLine = this._inputModel.getLineContent(1);
				if (firstLine.startsWith(withSlash)) {
					newDecorations.push({
						range: new Range(1, 1, 1, withSlash.length + 1),
						options: {
							description: 'interactive-editor-slash-command',
							inlineClassName: 'interactive-editor-slash-command',
						}
					});

					// inject detail when otherwise empty
					if (firstLine === `/${command.command} `) {
						newDecorations.push({
							range: new Range(1, withSlash.length + 1, 1, withSlash.length + 2),
							options: {
								description: 'interactive-editor-slash-command-detail',
								after: {
									content: `${command.detail}`,
									inlineClassName: 'interactive-editor-slash-command-detail'
								}
							}
						});
					}
					break;
				}
			}
			decorations.set(newDecorations);
		};

		this._slashCommands.add(this._inputEditor.onDidChangeModelContent(updateSlashDecorations));
		updateSlashDecorations();
	}
}

export class InlineChatZoneWidget extends ZoneWidget {

	readonly widget: InlineChatWidget;

	private readonly _ctxVisible: IContextKey<boolean>;
	private readonly _ctxCursorPosition: IContextKey<'above' | 'below' | ''>;
	private _dimension?: Dimension;

	constructor(
		editor: ICodeEditor,
		@IInstantiationService private readonly _instaService: IInstantiationService,
		@IConfigurationService private readonly configurationService: IConfigurationService,
		@IContextKeyService contextKeyService: IContextKeyService,
	) {
		super(editor, { showFrame: false, showArrow: false, isAccessible: true, className: 'interactive-editor-widget', keepEditorSelection: true, showInHiddenAreas: true, ordinal: 10000 + 3 });

		this._ctxVisible = CTX_INLINE_CHAT_VISIBLE.bindTo(contextKeyService);
		this._ctxCursorPosition = CTX_INLINE_CHAT_OUTER_CURSOR_POSITION.bindTo(contextKeyService);

		this._disposables.add(toDisposable(() => {
			this._ctxVisible.reset();
			this._ctxCursorPosition.reset();
		}));

		this.widget = this._instaService.createInstance(InlineChatWidget, this.editor);
		this._disposables.add(this.widget.onDidChangeHeight(() => this._relayout()));
		this._disposables.add(this.widget);
		this.create();


		// todo@jrieken listen ONLY when showing
		const updateCursorIsAboveContextKey = () => {
			if (!this.position || !this.editor.hasModel()) {
				this._ctxCursorPosition.reset();
			} else if (this.position.lineNumber === this.editor.getPosition().lineNumber) {
				this._ctxCursorPosition.set('above');
			} else if (this.position.lineNumber + 1 === this.editor.getPosition().lineNumber) {
				this._ctxCursorPosition.set('below');
			} else {
				this._ctxCursorPosition.reset();
			}
		};
		this._disposables.add(this.editor.onDidChangeCursorPosition(e => updateCursorIsAboveContextKey()));
		this._disposables.add(this.editor.onDidFocusEditorText(e => updateCursorIsAboveContextKey()));
		updateCursorIsAboveContextKey();
	}

	protected override _fillContainer(container: HTMLElement): void {
		container.appendChild(this.widget.domNode);
	}


	protected override _doLayout(heightInPixel: number): void {

		const info = this.editor.getLayoutInfo();
		const maxWidth = !this.widget.showsAnyPreview() ? 640 : Number.MAX_SAFE_INTEGER;
		const width = Math.min(maxWidth, info.contentWidth - (info.glyphMarginWidth + info.decorationsWidth));
		this._dimension = new Dimension(width, heightInPixel);
		this.widget.domNode.style.width = `${width}px`;
		this.widget.layout(this._dimension);
	}

	private _computeHeightInLines(): number {
		const lineHeight = this.editor.getOption(EditorOption.lineHeight);
		return this.widget.getHeight() / lineHeight;
	}

	protected override _relayout() {
		if (this._dimension) {
			this._doLayout(this._dimension.height);
		}
		super._relayout(this._computeHeightInLines());
	}

<<<<<<< HEAD
	// TO FINISH WHEN OTHER PR IS IN
	override show(where: Range): void {
		const editMode = this.configurationService.getValue<EditMode>('interactiveEditor.editMode');
		if (editMode === EditMode.Live) {
			const startPosition = where.getStartPosition();
			const endPosition = where.getEndPosition();
			const position = this.configurationService.getValue<InlineChatPosition>('inlineChat.position');
			let positionOfDisplay: Position | undefined;
			switch (position) {
				case (InlineChatPosition.BOTTOM):
					positionOfDisplay = endPosition;
					break;
				case (InlineChatPosition.TOP):
					positionOfDisplay = new Position(startPosition.lineNumber - 1, startPosition.column);
					break;
				case (InlineChatPosition.MIDDLE):
					positionOfDisplay = new Position(startPosition.lineNumber + Math.floor((endPosition.lineNumber - startPosition.lineNumber) / 2), startPosition.column);
					break;
			}
			super.show(positionOfDisplay, this._computeHeightInLines());
		} else {
			super.show(where.getEndPosition(), this._computeHeightInLines());
		}
=======
	override show(selectionRange: Range): void {
		super.show(selectionRange.getEndPosition(), this._computeHeightInLines());
>>>>>>> a4505ae3
		this.widget.focus();
		this._ctxVisible.set(true);
		this._setMargins(selectionRange);
	}

	private _setMargins(selectionRange: Range): void {
		const info = this.editor.getLayoutInfo();
		const startLineNumber = selectionRange.getStartPosition().lineNumber;
		const endLineNumber = selectionRange.getEndPosition().lineNumber;
		let lineNumberForIndentation = endLineNumber;
		for (let lineNumber = endLineNumber; lineNumber >= startLineNumber; lineNumber--) {
			const lineContent = this.editor.getModel()?.getLineContent(lineNumber);
			if (lineContent && lineContent !== '') {
				lineNumberForIndentation = lineNumber;
				break;
			}
		}
		const indentationLevel = this.editor._getViewModel()?.getLineFirstNonWhitespaceColumn(lineNumberForIndentation);
		const spaceLeft = info.lineNumbersWidth + info.glyphMarginWidth + info.decorationsWidth + (indentationLevel ? this.editor.getOffsetForColumn(lineNumberForIndentation, indentationLevel) : 0);
		const spaceRight = info.minimap.minimapWidth + info.verticalScrollbarWidth;
		this.widget.domNode.style.marginLeft = `${spaceLeft}px`;
		this.widget.domNode.style.marginRight = `${spaceRight}px`;
	}

	override hide(): void {
		this._ctxVisible.reset();
		this._ctxCursorPosition.reset();
		this.widget.reset();
		super.hide();
	}
}<|MERGE_RESOLUTION|>--- conflicted
+++ resolved
@@ -787,34 +787,8 @@
 		super._relayout(this._computeHeightInLines());
 	}
 
-<<<<<<< HEAD
-	// TO FINISH WHEN OTHER PR IS IN
-	override show(where: Range): void {
-		const editMode = this.configurationService.getValue<EditMode>('interactiveEditor.editMode');
-		if (editMode === EditMode.Live) {
-			const startPosition = where.getStartPosition();
-			const endPosition = where.getEndPosition();
-			const position = this.configurationService.getValue<InlineChatPosition>('inlineChat.position');
-			let positionOfDisplay: Position | undefined;
-			switch (position) {
-				case (InlineChatPosition.BOTTOM):
-					positionOfDisplay = endPosition;
-					break;
-				case (InlineChatPosition.TOP):
-					positionOfDisplay = new Position(startPosition.lineNumber - 1, startPosition.column);
-					break;
-				case (InlineChatPosition.MIDDLE):
-					positionOfDisplay = new Position(startPosition.lineNumber + Math.floor((endPosition.lineNumber - startPosition.lineNumber) / 2), startPosition.column);
-					break;
-			}
-			super.show(positionOfDisplay, this._computeHeightInLines());
-		} else {
-			super.show(where.getEndPosition(), this._computeHeightInLines());
-		}
-=======
-	override show(selectionRange: Range): void {
-		super.show(selectionRange.getEndPosition(), this._computeHeightInLines());
->>>>>>> a4505ae3
+	override show(where: IPosition): void {
+		super.show(where, this._computeHeightInLines());
 		this.widget.focus();
 		this._ctxVisible.set(true);
 		this._setMargins(selectionRange);
