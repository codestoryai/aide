--- conflicted
+++ resolved
@@ -4,7 +4,7 @@
  *--------------------------------------------------------------------------------------------*/
 
 import { Codicon } from 'vs/base/common/codicons';
-import { KeyCode, KeyMod } from 'vs/base/common/keyCodes';
+import { KeyChord, KeyCode, KeyMod } from 'vs/base/common/keyCodes';
 import { ICodeEditor } from 'vs/editor/browser/editorBrowser';
 import { EditorAction2 } from 'vs/editor/browser/editorExtensions';
 import { EmbeddedCodeEditorWidget, EmbeddedDiffEditorWidget } from 'vs/editor/browser/widget/embeddedCodeEditorWidget';
@@ -43,16 +43,6 @@
 			title: { value: LOCALIZED_START_INLINE_CHAT_STRING, original: 'Start Inline Chat' },
 			category: AbstractInlineChatAction.category,
 			f1: true,
-<<<<<<< HEAD
-			precondition: ContextKeyExpr.and(CTX_INLINE_CHAT_HAS_PROVIDER, CTX_INLINE_CHAT_VISIBLE.toNegated(), EditorContextKeys.focus),
-			icon: START_INLINE_CHAT,
-			menu: [{
-				id: MenuId.EditorTitle,
-				when: ContextKeyExpr.and(CTX_INLINE_CHAT_TOOLBAR_ICON_ENABLED, CTX_INLINE_CHAT_HAS_PROVIDER, CTX_INLINE_CHAT_VISIBLE.toNegated(), EditorContextKeys.focus),
-				group: 'navigation',
-				order: -1000000, // at the very front
-			}],
-=======
 			precondition: ContextKeyExpr.and(CTX_INLINE_CHAT_HAS_PROVIDER, EditorContextKeys.writable),
 			keybinding: {
 				when: EditorContextKeys.focus,
@@ -61,7 +51,6 @@
 				secondary: [KeyChord(KeyMod.CtrlCmd | KeyCode.KeyK, KeyCode.KeyI)],
 			},
 			icon: START_INLINE_CHAT
->>>>>>> 860d6706
 		});
 	}
 
