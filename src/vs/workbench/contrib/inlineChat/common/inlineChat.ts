--- conflicted
+++ resolved
@@ -205,15 +205,9 @@
 Registry.as<IConfigurationRegistry>(Extensions.Configuration).registerConfiguration({
 	id: 'editor',
 	properties: {
-<<<<<<< HEAD
-		'inlineChat.mode': {
-			description: localize('mode', "Configure if changes crafted in the interactive editor are applied directly to the document or are previewed first."),
-			default: EditMode.Live,
-=======
 		[InlineChatConfigKeys.Mode]: {
 			description: localize('mode', "Configure if changes crafted with inline chat are applied directly to the document or are previewed first."),
 			default: EditMode.LivePreview,
->>>>>>> 860d6706
 			type: 'string',
 			enum: [EditMode.LivePreview, EditMode.Preview, EditMode.Live],
 			markdownEnumDescriptions: [
