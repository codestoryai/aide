/*---------------------------------------------------------------------------------------------
 *  Copyright (c) Microsoft Corporation. All rights reserved.
 *  Licensed under the MIT License. See License.txt in the project root for license information.
 *--------------------------------------------------------------------------------------------*/

import { firstOrDefault } from 'vs/base/common/arrays';
import { DeferredPromise } from 'vs/base/common/async';
import { Emitter, Event } from 'vs/base/common/event';
import { IMarkdownString, MarkdownString, isMarkdownString } from 'vs/base/common/htmlContent';
import { Disposable } from 'vs/base/common/lifecycle';
import { basename } from 'vs/base/common/resources';
import { URI, UriComponents } from 'vs/base/common/uri';
import { generateUuid } from 'vs/base/common/uuid';
import { OffsetRange } from 'vs/editor/common/core/offsetRange';
import { ILogService } from 'vs/platform/log/common/log';
import { IChatAgent, IChatAgentService } from 'vs/workbench/contrib/chat/common/chatAgents';
import { ChatRequestTextPart, IParsedChatRequest, reviveParsedChatRequest } from 'vs/workbench/contrib/chat/common/chatParserTypes';
import { IChat, IChatContentInlineReference, IChatContentReference, IChatFollowup, IChatProgress, IChatReplyFollowup, IChatResponse, IChatResponseErrorDetails, IChatResponseProgressFileTreeData, IChatUserProvidedContext, IUsedContext, InteractiveSessionVoteDirection, isIUsedContext } from 'vs/workbench/contrib/chat/common/chatService';

export interface IChatRequestModel {
	readonly id: string;
	readonly providerRequestId: string | undefined;
	readonly username: string;
	readonly avatarIconUri?: URI;
	readonly session: IChatModel;
	readonly message: IParsedChatRequest | IChatReplyFollowup;
	readonly response: IChatResponseModel | undefined;
}

export type ResponsePart =
	| string
	| IMarkdownString
	| { treeData: IChatResponseProgressFileTreeData }
	| {
		placeholder: string;
		resolvedContent?: Promise<
			string | IMarkdownString | { treeData: IChatResponseProgressFileTreeData }
		>;
	}
	| IUsedContext
	| IChatContentReference
	| IChatContentInlineReference;

export interface IResponse {
	readonly value: ReadonlyArray<IMarkdownString | IPlaceholderMarkdownString | IChatResponseProgressFileTreeData | IChatContentInlineReference>;
	readonly usedContext: IUsedContext | undefined;
	readonly contentReferences: ReadonlyArray<IChatContentReference>;
	asString(): string;
}

export interface IChatResponseModel {
	readonly onDidChange: Event<void>;
	readonly id: string;
	readonly providerId: string;
	readonly providerResponseId: string | undefined;
	readonly requestId: string;
	readonly username: string;
	readonly avatarIconUri?: URI;
	readonly session: IChatModel;
	readonly agent?: IChatAgent;
	readonly response: IResponse;
	readonly isComplete: boolean;
	readonly isCanceled: boolean;
	readonly vote: InteractiveSessionVoteDirection | undefined;
	readonly followups?: IChatFollowup[] | undefined;
	readonly errorDetails?: IChatResponseErrorDetails;
	setVote(vote: InteractiveSessionVoteDirection): void;
}

export class ChatRequestModel implements IChatRequestModel {
	private static nextId = 0;

	public response: ChatResponseModel | undefined;

	private _id: string;
	public get id(): string {
		return this._id;
	}

	public get providerRequestId(): string | undefined {
		return this._providerRequestId;
	}

	public get username(): string {
		return this.session.requesterUsername;
	}

	public get avatarIconUri(): URI | undefined {
		return this.session.requesterAvatarIconUri;
	}

	constructor(
		public readonly session: ChatModel,
		public readonly message: IParsedChatRequest,
		public readonly userProvidedContext: IChatUserProvidedContext | undefined,
		private _providerRequestId?: string) {
		this._id = 'request_' + ChatRequestModel.nextId++;
	}

	setProviderRequestId(providerRequestId: string) {
		this._providerRequestId = providerRequestId;
	}
}

export interface IPlaceholderMarkdownString extends IMarkdownString {
	isPlaceholder: boolean;
}

type InternalResponsePart =
	| { string: IMarkdownString; isPlaceholder?: boolean }
	| IChatContentInlineReference
	| { treeData: IChatResponseProgressFileTreeData; isPlaceholder?: undefined };

export class Response implements IResponse {
	private _onDidChangeValue = new Emitter<void>();
	public get onDidChangeValue() {
		return this._onDidChangeValue.event;
	}

	private _contentReferences: IChatContentReference[] = [];
	public get contentReferences(): IChatContentReference[] {
		return this._contentReferences;
	}

	private _usedContext: IUsedContext | undefined;
	public get usedContext(): IUsedContext | undefined {
		return this._usedContext;
	}

	// responseParts internally tracks all the response parts, including strings which are currently resolving, so that they can be updated when they do resolve
	private _responseParts: InternalResponsePart[];
	// responseData externally presents the response parts with consolidated contiguous strings (including strings which were previously resolving)
	private _responseData: (IMarkdownString | IPlaceholderMarkdownString | IChatResponseProgressFileTreeData | IChatContentInlineReference)[];
	// responseRepr externally presents the response parts with consolidated contiguous strings (excluding tree data)
	private _responseRepr: string;

	get value(): (IMarkdownString | IPlaceholderMarkdownString | IChatResponseProgressFileTreeData | IChatContentInlineReference)[] {
		return this._responseData;
	}

	constructor(value: IMarkdownString | ReadonlyArray<IMarkdownString | IChatResponseProgressFileTreeData | IChatContentInlineReference>) {
		this._responseData = Array.isArray(value) ? value : [value];
		this._responseParts = Array.isArray(value) ? value.map((v) => ('value' in v ? { string: v } : { treeData: v })) : [{ string: value }];
		this._responseRepr = this._responseParts.map((part) => {
			if (isCompleteInteractiveProgressTreeData(part)) {
				return '';
			}
			// TODO duplicates _updateRepr
			if ('inlineReference' in part) {
				return basename('uri' in part.inlineReference ? part.inlineReference.uri : part.inlineReference);
			}
			return part.string.value;
		}).join('\n');
	}

	asString(): string {
		return this._responseRepr;
	}

	updateContent(responsePart: ResponsePart, quiet?: boolean): void {
		if (typeof responsePart === 'string' || isMarkdownString(responsePart)) {
			const responsePartLength = this._responseParts.length - 1;
			const lastResponsePart = this._responseParts[responsePartLength];

			if (lastResponsePart && ('inlineReference' in lastResponsePart || lastResponsePart.isPlaceholder === true || isCompleteInteractiveProgressTreeData(lastResponsePart))) {
				// The last part is resolving or a tree data item, start a new part
				this._responseParts.push({ string: typeof responsePart === 'string' ? new MarkdownString(responsePart) : responsePart });
			} else if (lastResponsePart) {
				// Combine this part with the last, non-resolving string part
				if (isMarkdownString(responsePart)) {
					this._responseParts[responsePartLength] = { string: new MarkdownString(lastResponsePart.string.value + responsePart.value, responsePart) };
				} else {
					this._responseParts[responsePartLength] = { string: new MarkdownString(lastResponsePart.string.value + responsePart, lastResponsePart.string) };
				}
			} else {
				this._responseParts.push({ string: isMarkdownString(responsePart) ? responsePart : new MarkdownString(responsePart) });
			}

			this._updateRepr(quiet);
		} else if ('placeholder' in responsePart) {
			// Add a new resolving part
			const responsePosition = this._responseParts.push({ string: new MarkdownString(responsePart.placeholder), isPlaceholder: true }) - 1;
			this._updateRepr(quiet);

			responsePart.resolvedContent?.then((content) => {
				// Replace the resolving part's content with the resolved response
				if (typeof content === 'string') {
					this._responseParts[responsePosition] = { string: new MarkdownString(content), isPlaceholder: true };
					this._updateRepr(quiet);
				} else if ('value' in content) {
					this._responseParts[responsePosition] = { string: content, isPlaceholder: true };
					this._updateRepr(quiet);
				} else if (content.treeData) {
					this._responseParts[responsePosition] = { treeData: content.treeData };
					this._updateRepr(quiet);
				}
			});
		} else if (isCompleteInteractiveProgressTreeData(responsePart)) {
			this._responseParts.push(responsePart);
			this._updateRepr(quiet);
		} else if ('documents' in responsePart) {
			this._usedContext = responsePart;
		} else if ('reference' in responsePart) {
			this._contentReferences.push(responsePart);
			this._onDidChangeValue.fire();
		} else if ('inlineReference' in responsePart) {
			this._responseParts.push(responsePart);
			this._updateRepr(quiet);
		}
	}

	private _updateRepr(quiet?: boolean) {
		this._responseData = this._responseParts.map(part => {
			if ('inlineReference' in part) {
				return part;
			} else if (isCompleteInteractiveProgressTreeData(part)) {
				return part.treeData;
			} else if (part.isPlaceholder) {
				return { ...part.string, isPlaceholder: true };
			}
			return part.string;
		});

		this._responseRepr = this._responseParts.map(part => {
			if (isCompleteInteractiveProgressTreeData(part)) {
				return '';
			}
			if ('inlineReference' in part) {
				return basename('uri' in part.inlineReference ? part.inlineReference.uri : part.inlineReference);
			}

			return part.string.value;
		}).join('\n\n');

		if (!quiet) {
			this._onDidChangeValue.fire();
		}
	}
}

export class ChatResponseModel extends Disposable implements IChatResponseModel {
	private readonly _onDidChange = this._register(new Emitter<void>());
	readonly onDidChange = this._onDidChange.event;

	private static nextId = 0;

	private _id: string;
	public get id(): string {
		return this._id;
	}

	public get providerResponseId(): string | undefined {
		return this._providerResponseId;
	}

	public get isComplete(): boolean {
		return this._isComplete;
	}

	public get isCanceled(): boolean {
		return this._isCanceled;
	}

	public get vote(): InteractiveSessionVoteDirection | undefined {
		return this._vote;
	}

	public get followups(): IChatFollowup[] | undefined {
		return this._followups;
	}

	private _response: Response;
	public get response(): IResponse {
		return this._response;
	}

	public get errorDetails(): IChatResponseErrorDetails | undefined {
		return this._errorDetails;
	}

	public get providerId(): string {
		return this.session.providerId;
	}

	public get username(): string {
		return this.agent?.metadata.fullName ?? this.session.responderUsername;
	}

	public get avatarIconUri(): URI | undefined {
		return this.agent?.metadata.icon ?? this.session.responderAvatarIconUri;
	}

	private _followups?: IChatFollowup[];

	constructor(
		_response: IMarkdownString | ReadonlyArray<IMarkdownString | IChatResponseProgressFileTreeData | IChatContentInlineReference>,
		public readonly session: ChatModel,
		public readonly agent: IChatAgent | undefined,
		public readonly requestId: string,
		private _isComplete: boolean = false,
		private _isCanceled = false,
		private _vote?: InteractiveSessionVoteDirection,
		private _providerResponseId?: string,
		private _errorDetails?: IChatResponseErrorDetails,
		followups?: ReadonlyArray<IChatFollowup>
	) {
		super();
		this._followups = followups ? [...followups] : undefined;
		this._response = new Response(_response);
		this._register(this._response.onDidChangeValue(() => this._onDidChange.fire()));
		this._id = 'response_' + ChatResponseModel.nextId++;
	}

	updateContent(responsePart: ResponsePart, quiet?: boolean) {
		this._response.updateContent(responsePart, quiet);
	}

	setProviderResponseId(providerResponseId: string) {
		this._providerResponseId = providerResponseId;
	}

	setErrorDetails(errorDetails?: IChatResponseErrorDetails): void {
		this._errorDetails = errorDetails;
		this._onDidChange.fire();
	}

	complete(): void {
		this._isComplete = true;
		this._onDidChange.fire();
	}

	cancel(): void {
		this._isComplete = true;
		this._isCanceled = true;
		this._onDidChange.fire();
	}

	setFollowups(followups: IChatFollowup[] | undefined): void {
		this._followups = followups;
		this._onDidChange.fire(); // Fire so that command followups get rendered on the row
	}

	setVote(vote: InteractiveSessionVoteDirection): void {
		this._vote = vote;
		this._onDidChange.fire();
	}
}

export interface IChatModel {
	readonly onDidDispose: Event<void>;
	readonly onDidChange: Event<IChatChangeEvent>;
	readonly sessionId: string;
	readonly providerId: string;
	readonly initState: ChatModelInitState;
	readonly title: string;
	readonly welcomeMessage: IChatWelcomeMessageModel | undefined;
	readonly requestInProgress: boolean;
	readonly inputPlaceholder?: string;
	getRequests(): IChatRequestModel[];
	toExport(): IExportableChatData;
	toJSON(): ISerializableChatData;
}

export interface ISerializableChatsData {
	[sessionId: string]: ISerializableChatData;
}

export interface ISerializableChatAgentData {
	id: string;
	description?: string;
	fullName?: string;
	icon?: UriComponents;
}

export interface ISerializableChatRequestData {
	providerRequestId: string | undefined;
	message: string | IParsedChatRequest;
	response: ReadonlyArray<IMarkdownString | IChatResponseProgressFileTreeData | IChatContentInlineReference> | undefined;
	agent?: ISerializableChatAgentData;
	responseErrorDetails: IChatResponseErrorDetails | undefined;
	followups: ReadonlyArray<IChatFollowup> | undefined;
	isCanceled: boolean | undefined;
	vote: InteractiveSessionVoteDirection | undefined;
	/** For backward compat: should be optional */
	usedContext?: IUsedContext;
	contentReferences?: ReadonlyArray<IChatContentReference>;
}

export interface IExportableChatData {
	providerId: string;
	welcomeMessage: (string | IChatReplyFollowup[])[] | undefined;
	requests: ISerializableChatRequestData[];
	requesterUsername: string;
	responderUsername: string;
	requesterAvatarIconUri: UriComponents | undefined;
	responderAvatarIconUri: UriComponents | undefined;
	providerState: any;
}

export interface ISerializableChatData extends IExportableChatData {
	sessionId: string;
	creationDate: number;
	isImported: boolean;
}

export function isExportableSessionData(obj: unknown): obj is IExportableChatData {
	const data = obj as IExportableChatData;
	return typeof data === 'object' &&
		typeof data.providerId === 'string' &&
		typeof data.requesterUsername === 'string' &&
		typeof data.responderUsername === 'string';
}

export function isSerializableSessionData(obj: unknown): obj is ISerializableChatData {
	const data = obj as ISerializableChatData;
	return isExportableSessionData(obj) &&
		typeof data.creationDate === 'number' &&
		typeof data.sessionId === 'string' &&
		obj.requests.every((request: ISerializableChatRequestData) =>
			!request.usedContext /* for backward compat allow missing usedContext */ || isIUsedContext(request.usedContext)
		);
}

export type IChatChangeEvent = IChatAddRequestEvent | IChatAddResponseEvent | IChatInitEvent | IChatRemoveRequestEvent;

export interface IChatAddRequestEvent {
	kind: 'addRequest';
	request: IChatRequestModel;
}

export interface IChatAddResponseEvent {
	kind: 'addResponse';
	response: IChatResponseModel;
}

export interface IChatRemoveRequestEvent {
	kind: 'removeRequest';
	requestId: string;
	responseId?: string;
}

export interface IChatInitEvent {
	kind: 'initialize';
}

export enum ChatModelInitState {
	Created,
	Initializing,
	Initialized
}

export class ChatModel extends Disposable implements IChatModel {
	private readonly _onDidDispose = this._register(new Emitter<void>());
	readonly onDidDispose = this._onDidDispose.event;

	private readonly _onDidChange = this._register(new Emitter<IChatChangeEvent>());
	readonly onDidChange = this._onDidChange.event;

	private _requests: ChatRequestModel[];
	private _initState: ChatModelInitState = ChatModelInitState.Created;
	private _isInitializedDeferred = new DeferredPromise<void>();

	private _session: IChat | undefined;
	get session(): IChat | undefined {
		return this._session;
	}

	private _welcomeMessage: ChatWelcomeMessageModel | undefined;
	get welcomeMessage(): ChatWelcomeMessageModel | undefined {
		return this._welcomeMessage;
	}

	private _providerState: any;
	get providerState(): any {
		return this._providerState;
	}

	// TODO to be clear, this is not the same as the id from the session object, which belongs to the provider.
	// It's easier to be able to identify this model before its async initialization is complete
	private _sessionId: string;
	get sessionId(): string {
		return this._sessionId;
	}

	get inputPlaceholder(): string | undefined {
		return this._session?.inputPlaceholder;
	}

	get requestInProgress(): boolean {
		const lastRequest = this._requests[this._requests.length - 1];
		return !!lastRequest && !!lastRequest.response && !lastRequest.response.isComplete;
	}

	private _creationDate: number;
	get creationDate(): number {
		return this._creationDate;
	}

	get requesterUsername(): string {
		return this._session?.requesterUsername ?? this.initialData?.requesterUsername ?? '';
	}

	get responderUsername(): string {
		return this._session?.responderUsername ?? this.initialData?.responderUsername ?? '';
	}

	private readonly _initialRequesterAvatarIconUri: URI | undefined;
	get requesterAvatarIconUri(): URI | undefined {
		return this._session?.requesterAvatarIconUri ?? this._initialRequesterAvatarIconUri;
	}

	private readonly _initialResponderAvatarIconUri: URI | undefined;
	get responderAvatarIconUri(): URI | undefined {
		return this._session?.responderAvatarIconUri ?? this._initialResponderAvatarIconUri;
	}

	get initState(): ChatModelInitState {
		return this._initState;
	}

	private _isImported = false;
	get isImported(): boolean {
		return this._isImported;
	}

	get title(): string {
		const firstRequestMessage = firstOrDefault(this._requests)?.message;
		const message = firstRequestMessage?.text ?? '';
		return message.split('\n')[0].substring(0, 50);
	}

	constructor(
		public readonly providerId: string,
		private readonly initialData: ISerializableChatData | IExportableChatData | undefined,
		@ILogService private readonly logService: ILogService,
		@IChatAgentService private readonly chatAgentService: IChatAgentService,
	) {
		super();

		this._isImported = (!!initialData && !isSerializableSessionData(initialData)) || (initialData?.isImported ?? false);
		this._sessionId = (isSerializableSessionData(initialData) && initialData.sessionId) || generateUuid();
		this._requests = initialData ? this._deserialize(initialData) : [];
		this._providerState = initialData ? initialData.providerState : undefined;
		this._creationDate = (isSerializableSessionData(initialData) && initialData.creationDate) || Date.now();

		this._initialRequesterAvatarIconUri = initialData?.requesterAvatarIconUri && URI.revive(initialData.requesterAvatarIconUri);
		this._initialResponderAvatarIconUri = initialData?.responderAvatarIconUri && URI.revive(initialData.responderAvatarIconUri);
	}

	private _deserialize(obj: IExportableChatData): ChatRequestModel[] {
		const requests = obj.requests;
		if (!Array.isArray(requests)) {
			this.logService.error(`Ignoring malformed session data: ${obj}`);
			return [];
		}

		if (obj.welcomeMessage) {
			const content = obj.welcomeMessage.map(item => typeof item === 'string' ? new MarkdownString(item) : item);
			this._welcomeMessage = new ChatWelcomeMessageModel(this, content, []);
		}

		try {
			return requests.map((raw: ISerializableChatRequestData) => {
				const parsedRequest =
					typeof raw.message === 'string'
						? this.getParsedRequestFromString(raw.message)
						: reviveParsedChatRequest(raw.message);
				const request = new ChatRequestModel(this, parsedRequest, undefined, raw.providerRequestId);
				if (raw.response || raw.responseErrorDetails) {
					const agent = raw.agent && this.chatAgentService.getAgents().find(a => a.id === raw.agent!.id); // TODO do something reasonable if this agent has disappeared since the last session
					request.response = new ChatResponseModel(raw.response ?? [new MarkdownString(raw.response)], this, agent, request.id, true, raw.isCanceled, raw.vote, raw.providerRequestId, raw.responseErrorDetails, raw.followups);
					if (raw.usedContext) { // @ulugbekna: if this's a new vscode sessions, doc versions are incorrect anyway?
						request.response.updateContent(raw.usedContext);
					}

					if (raw.contentReferences) {
						raw.contentReferences.forEach(r => request.response!.updateContent(r));
					}
				}
				return request;
			});
		} catch (error) {
			this.logService.error('Failed to parse chat data', error);
			return [];
		}
	}

	private getParsedRequestFromString(message: string): IParsedChatRequest {
		// TODO These offsets won't be used, but chat replies need to go through the parser as well
		const parts = [new ChatRequestTextPart(new OffsetRange(0, message.length), { startColumn: 1, startLineNumber: 1, endColumn: 1, endLineNumber: 1 }, message)];
		return {
			text: message,
			parts
		};
	}

	startInitialize(): void {
		if (this.initState !== ChatModelInitState.Created) {
			throw new Error(`ChatModel is in the wrong state for startInitialize: ${ChatModelInitState[this.initState]}`);
		}
		this._initState = ChatModelInitState.Initializing;
	}

	deinitialize(): void {
		this._session = undefined;
		this._initState = ChatModelInitState.Created;
		this._isInitializedDeferred = new DeferredPromise<void>();
	}

	initialize(session: IChat, welcomeMessage: ChatWelcomeMessageModel | undefined): void {
		if (this.initState !== ChatModelInitState.Initializing) {
			// Must call startInitialize before initialize, and only call it once
			throw new Error(`ChatModel is in the wrong state for initialize: ${ChatModelInitState[this.initState]}`);
		}

		this._initState = ChatModelInitState.Initialized;
		this._session = session;
		if (!this._welcomeMessage) {
			// Could also have loaded the welcome message from persisted data
			this._welcomeMessage = welcomeMessage;
		}

		this._isInitializedDeferred.complete();

		if (session.onDidChangeState) {
			this._register(session.onDidChangeState(state => {
				this._providerState = state;
				this.logService.trace('ChatModel#acceptNewSessionState');
			}));
		}
		this._onDidChange.fire({ kind: 'initialize' });
	}

	setInitializationError(error: Error): void {
		if (this.initState !== ChatModelInitState.Initializing) {
			throw new Error(`ChatModel is in the wrong state for setInitializationError: ${ChatModelInitState[this.initState]}`);
		}

		if (!this._isInitializedDeferred.isSettled) {
			this._isInitializedDeferred.error(error);
		}
	}

	waitForInitialization(): Promise<void> {
		return this._isInitializedDeferred.p;
	}

	getRequests(): ChatRequestModel[] {
		return this._requests;
	}

	addRequest(message: IParsedChatRequest, chatUserProvidedContext?: IChatUserProvidedContext, chatAgent?: IChatAgent): ChatRequestModel {
		if (!this._session) {
			throw new Error('addRequest: No session');
		}

<<<<<<< HEAD
		const request = new ChatRequestModel(this, message, chatUserProvidedContext);
		request.response = new ChatResponseModel([], this, chatAgent);
=======
		const request = new ChatRequestModel(this, message);
		request.response = new ChatResponseModel([], this, chatAgent, request.id);
>>>>>>> fa0a3031

		this._requests.push(request);
		this._onDidChange.fire({ kind: 'addRequest', request });
		return request;
	}

	acceptResponseProgress(request: ChatRequestModel, progress: IChatProgress, quiet?: boolean): void {
		if (!this._session) {
			throw new Error('acceptResponseProgress: No session');
		}

		if (!request.response) {
			request.response = new ChatResponseModel([], this, undefined, request.id);
		}

		if (request.response.isComplete) {
			throw new Error('acceptResponseProgress: Adding progress to a completed response');
		}

		if ('content' in progress) {
			request.response.updateContent(progress.content, quiet);
		} else if ('placeholder' in progress || isCompleteInteractiveProgressTreeData(progress)) {
			request.response.updateContent(progress, quiet);
		} else if ('documents' in progress || 'reference' in progress || 'inlineReference' in progress) {
			request.response.updateContent(progress);
		} else {
			request.setProviderRequestId(progress.requestId);
			request.response.setProviderResponseId(progress.requestId);
		}
	}

	removeRequest(requestId: string): void {
		const index = this._requests.findIndex(request => request.providerRequestId === requestId);
		const request = this._requests[index];
		if (!request.providerRequestId) {
			return;
		}

		if (index !== -1) {
			this._onDidChange.fire({ kind: 'removeRequest', requestId: request.providerRequestId, responseId: request.response?.providerResponseId });
			this._requests.splice(index, 1);
			request.response?.dispose();
		}
	}

	cancelRequest(request: ChatRequestModel): void {
		if (request.response) {
			request.response.cancel();
		}
	}

	setResponse(request: ChatRequestModel, rawResponse: IChatResponse): void {
		if (!this._session) {
			throw new Error('completeResponse: No session');
		}

		if (!request.response) {
			request.response = new ChatResponseModel([], this, undefined, request.id);
		}

		request.response.setErrorDetails(rawResponse.errorDetails);
	}

	completeResponse(request: ChatRequestModel): void {
		if (!request.response) {
			throw new Error('Call setResponse before completeResponse');
		}

		request.response.complete();
	}

	setFollowups(request: ChatRequestModel, followups: IChatFollowup[] | undefined): void {
		if (!request.response) {
			// Maybe something went wrong?
			return;
		}

		request.response.setFollowups(followups);
	}

	setResponseModel(request: ChatRequestModel, response: ChatResponseModel): void {
		request.response = response;
		this._onDidChange.fire({ kind: 'addResponse', response });
	}

	toExport(): IExportableChatData {
		return {
			requesterUsername: this.requesterUsername,
			requesterAvatarIconUri: this.requesterAvatarIconUri,
			responderUsername: this.responderUsername,
			responderAvatarIconUri: this.responderAvatarIconUri,
			welcomeMessage: this._welcomeMessage?.content.map(c => {
				if (Array.isArray(c)) {
					return c;
				} else {
					return c.value;
				}
			}),
			requests: this._requests.map((r): ISerializableChatRequestData => {
				return {
					providerRequestId: r.providerRequestId,
					message: r.message,
					response: r.response ? r.response.response.value : undefined,
					responseErrorDetails: r.response?.errorDetails,
					followups: r.response?.followups,
					isCanceled: r.response?.isCanceled,
					vote: r.response?.vote,
					agent: r.response?.agent ? {
						id: r.response.agent.id,
						description: r.response.agent.metadata.description,
						fullName: r.response.agent.metadata.fullName,
						icon: r.response.agent.metadata.icon
					} : undefined,
					usedContext: r.response?.response.usedContext,
					contentReferences: r.response?.response.contentReferences
				};
			}),
			providerId: this.providerId,
			providerState: this._providerState
		};
	}

	toJSON(): ISerializableChatData {
		return {
			...this.toExport(),
			sessionId: this.sessionId,
			creationDate: this._creationDate,
			isImported: this._isImported
		};
	}

	override dispose() {
		this._session?.dispose?.();
		this._requests.forEach(r => r.response?.dispose());
		this._onDidDispose.fire();

		super.dispose();
	}
}

export type IChatWelcomeMessageContent = IMarkdownString | IChatReplyFollowup[];

export interface IChatWelcomeMessageModel {
	readonly id: string;
	readonly content: IChatWelcomeMessageContent[];
	readonly sampleQuestions: IChatReplyFollowup[];
	readonly username: string;
	readonly avatarIconUri?: URI;

}

export class ChatWelcomeMessageModel implements IChatWelcomeMessageModel {
	private static nextId = 0;

	private _id: string;
	public get id(): string {
		return this._id;
	}

	constructor(
		private readonly session: ChatModel,
		public readonly content: IChatWelcomeMessageContent[],
		public readonly sampleQuestions: IChatReplyFollowup[]
	) {
		this._id = 'welcome_' + ChatWelcomeMessageModel.nextId++;
	}

	public get username(): string {
		return this.session.responderUsername;
	}

	public get avatarIconUri(): URI | undefined {
		return this.session.responderAvatarIconUri;
	}
}

export function isCompleteInteractiveProgressTreeData(item: unknown): item is { treeData: IChatResponseProgressFileTreeData } {
	return typeof item === 'object' && !!item && 'treeData' in item;
}<|MERGE_RESOLUTION|>--- conflicted
+++ resolved
@@ -654,13 +654,8 @@
 			throw new Error('addRequest: No session');
 		}
 
-<<<<<<< HEAD
 		const request = new ChatRequestModel(this, message, chatUserProvidedContext);
-		request.response = new ChatResponseModel([], this, chatAgent);
-=======
-		const request = new ChatRequestModel(this, message);
 		request.response = new ChatResponseModel([], this, chatAgent, request.id);
->>>>>>> fa0a3031
 
 		this._requests.push(request);
 		this._onDidChange.fire({ kind: 'addRequest', request });
