--- conflicted
+++ resolved
@@ -87,22 +87,6 @@
 			return this.focus();
 		}
 
-<<<<<<< HEAD
-		if (!providerId) {
-			providerId = 'cs-chat';
-		}
-
-		// Check if any providers are available. If not, show nothing
-		// This shouldn't be needed because of the precondition, but just in case
-		const providerInfo = providerId
-			? this.chatService.getProviderInfos().find(info => info.id === providerId)
-			: this.chatService.getProviderInfos()[0];
-		if (!providerInfo) {
-			return;
-		}
-
-=======
->>>>>>> a4f9cbe2
 		const disposableStore = new DisposableStore();
 
 		this._input = this.quickInputService.createQuickWidget();
@@ -114,17 +98,8 @@
 		this._input.widget = this._container;
 
 		this._input.show();
-<<<<<<< HEAD
-		if (!this._currentChat || this._currentChat.providerId !== providerInfo.id) {
-			this._container.replaceChildren();
-
-			this._currentChat = this.instantiationService.createInstance(QuickChat, {
-				providerId: providerInfo.id,
-			});
-=======
 		if (!this._currentChat) {
 			this._currentChat = this.instantiationService.createInstance(QuickChat);
->>>>>>> a4f9cbe2
 
 			// show needs to come after the quickpick is shown
 			this._currentChat.render(this._container);
@@ -172,8 +147,6 @@
 	private _currentQuery: string | undefined;
 	private readonly maintainScrollTimer: MutableDisposable<IDisposable> = this._register(new MutableDisposable<IDisposable>());
 	private _deferUpdatingDynamicLayout: boolean = false;
-
-	readonly providerId: string;
 
 	constructor(
 		@IInstantiationService private readonly instantiationService: IInstantiationService,
@@ -183,7 +156,6 @@
 		@IViewsService private readonly viewsService: IViewsService,
 	) {
 		super();
-		this.providerId = _options.providerId;
 	}
 
 	clear() {
