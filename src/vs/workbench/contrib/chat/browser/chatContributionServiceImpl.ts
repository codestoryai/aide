/*---------------------------------------------------------------------------------------------
 *  Copyright (c) Microsoft Corporation. All rights reserved.
 *  Licensed under the MIT License. See License.txt in the project root for license information.
 *--------------------------------------------------------------------------------------------*/

import { Codicon } from 'vs/base/common/codicons';
import { DisposableStore, IDisposable } from 'vs/base/common/lifecycle';
import * as resources from 'vs/base/common/resources';
import { localize } from 'vs/nls';
import { registerAction2 } from 'vs/platform/actions/common/actions';
import { ContextKeyExpr } from 'vs/platform/contextkey/common/contextkey';
import { SyncDescriptor } from 'vs/platform/instantiation/common/descriptors';
import { Registry } from 'vs/platform/registry/common/platform';
import { ViewPaneContainer } from 'vs/workbench/browser/parts/views/viewPaneContainer';
import { Extensions as WorkbenchExtensions, IWorkbenchContribution, IWorkbenchContributionsRegistry } from 'vs/workbench/common/contributions';
import { IViewContainersRegistry, IViewDescriptor, IViewsRegistry, ViewContainer, ViewContainerLocation, Extensions as ViewExtensions } from 'vs/workbench/common/views';
import { getHistoryAction, getOpenChatEditorAction } from 'vs/workbench/contrib/chat/browser/actions/chatActions';
import { getClearAction } from 'vs/workbench/contrib/chat/browser/actions/chatClearActions';
import { getHoverActionsForProvider } from 'vs/workbench/contrib/chat/browser/actions/chatHoverActions';
import { getMoveToEditorAction } from 'vs/workbench/contrib/chat/browser/actions/chatMoveActions';
import { getQuickChatActionForProvider } from 'vs/workbench/contrib/chat/browser/actions/chatQuickInputActions';
import { CHAT_SIDEBAR_PANEL_ID, ChatViewPane, IChatViewOptions } from 'vs/workbench/contrib/chat/browser/chatViewPane';
import { IChatContributionService, IChatProviderContribution, IRawChatProviderContribution } from 'vs/workbench/contrib/chat/common/chatContributionService';
import * as extensionsRegistry from 'vs/workbench/services/extensions/common/extensionsRegistry';
import { LifecyclePhase } from 'vs/workbench/services/lifecycle/common/lifecycle';


const chatExtensionPoint = extensionsRegistry.ExtensionsRegistry.registerExtensionPoint<IRawChatProviderContribution[]>({
	extensionPoint: 'interactiveSession',
	jsonSchema: {
		description: localize('vscode.extension.contributes.interactiveSession', 'Contributes an Interactive Session provider'),
		type: 'array',
		items: {
			additionalProperties: false,
			type: 'object',
			defaultSnippets: [{ body: { id: '', program: '', runtime: '' } }],
			required: ['id', 'label'],
			properties: {
				id: {
					description: localize('vscode.extension.contributes.interactiveSession.id', "Unique identifier for this Interactive Session provider."),
					type: 'string'
				},
				label: {
					description: localize('vscode.extension.contributes.interactiveSession.label', "Display name for this Interactive Session provider."),
					type: 'string'
				},
				icon: {
					description: localize('vscode.extension.contributes.interactiveSession.icon', "An icon for this Interactive Session provider."),
					type: 'string'
				},
				when: {
					description: localize('vscode.extension.contributes.interactiveSession.when', "A condition which must be true to enable this Interactive Session provider."),
					type: 'string'
				},
			}
		}
	},
	activationEventsGenerator: (contributions: IRawChatProviderContribution[], result: { push(item: string): void }) => {
		for (const contrib of contributions) {
			result.push(`onInteractiveSession:${contrib.id}`);
		}
	},
});

export class ChatExtensionPointHandler implements IWorkbenchContribution {

	private _viewContainer: ViewContainer;
	private _registrationDisposables = new Map<string, IDisposable>();

	constructor(
		@IChatContributionService readonly _chatContributionService: IChatContributionService
	) {
		this._viewContainer = this.registerViewContainer();
		this.handleAndRegisterChatExtensions();
	}

	private handleAndRegisterChatExtensions(): void {
		chatExtensionPoint.setHandler((extensions, delta) => {
			for (const extension of delta.added) {
				const extensionDisposable = new DisposableStore();
				for (const providerDescriptor of extension.value) {
					this.registerChatProvider(providerDescriptor);
					const extensionIcon = extension.description.icon ?
						resources.joinPath(extension.description.extensionLocation, extension.description.icon) :
						undefined;
					this._chatContributionService.registerChatProvider({
						...providerDescriptor,
						extensionIcon
					});
				}
				this._registrationDisposables.set(extension.description.identifier.value, extensionDisposable);
			}

			for (const extension of delta.removed) {
				const registration = this._registrationDisposables.get(extension.description.identifier.value);
				if (registration) {
					registration.dispose();
					this._registrationDisposables.delete(extension.description.identifier.value);
				}

				for (const providerDescriptor of extension.value) {
					this._chatContributionService.deregisterChatProvider(providerDescriptor.id);
				}
			}
		});
	}

	private registerViewContainer(): ViewContainer {
		// Register View Container
<<<<<<< HEAD
		const viewContainerId = CHAT_SIDEBAR_PANEL_ID + '.' + providerDescriptor.id;
		const viewContainerLocation = providerDescriptor.id === 'cs-chat' ? ViewContainerLocation.AuxiliaryBar : ViewContainerLocation.Sidebar;
=======
		const title = localize('chat.viewContainer.label', "Chat");
		const icon = Codicon.commentDiscussion;
		const viewContainerId = CHAT_SIDEBAR_PANEL_ID;
>>>>>>> 54fc6334
		const viewContainer: ViewContainer = Registry.as<IViewContainersRegistry>(ViewExtensions.ViewContainersRegistry).registerViewContainer({
			id: viewContainerId,
			title: { value: title, original: 'Chat' },
			icon,
			ctorDescriptor: new SyncDescriptor(ViewPaneContainer, [viewContainerId, { mergeViewWithContainerWhenSingleView: true }]),
			storageId: viewContainerId,
			hideIfEmpty: true,
			order: 100,
		}, viewContainerLocation);

		return viewContainer;
	}

	private registerChatProvider(providerDescriptor: IRawChatProviderContribution): IDisposable {
		// Register View
		const viewId = this._chatContributionService.getViewIdForProvider(providerDescriptor.id);
		const viewDescriptor: IViewDescriptor[] = [{
			id: viewId,
			containerIcon: this._viewContainer.icon,
			containerTitle: this._viewContainer.title.value,
			name: providerDescriptor.label,
			canToggleVisibility: false,
			canMoveView: true,
			ctorDescriptor: new SyncDescriptor(ChatViewPane, [<IChatViewOptions>{ providerId: providerDescriptor.id }]),
			when: ContextKeyExpr.deserialize(providerDescriptor.when)
		}];
		Registry.as<IViewsRegistry>(ViewExtensions.ViewsRegistry).registerViews(viewDescriptor, this._viewContainer);

		// Per-provider actions

		// Actions in view title
		const disposables = new DisposableStore();
		disposables.add(registerAction2(getHistoryAction(viewId, providerDescriptor.id)));
		disposables.add(registerAction2(getClearAction(viewId, providerDescriptor.id)));
		disposables.add(registerAction2(getMoveToEditorAction(viewId, providerDescriptor.id)));

		// "Open Chat" Actions
		disposables.add(registerAction2(getOpenChatEditorAction(providerDescriptor.id, providerDescriptor.label, providerDescriptor.when)));
		disposables.add(registerAction2(getQuickChatActionForProvider(providerDescriptor.id, providerDescriptor.label)));
		getHoverActionsForProvider(providerDescriptor.id, providerDescriptor.label).map(action => disposables.add(registerAction2(action)));

		return {
			dispose: () => {
				Registry.as<IViewsRegistry>(ViewExtensions.ViewsRegistry).deregisterViews(viewDescriptor, this._viewContainer);
				Registry.as<IViewContainersRegistry>(ViewExtensions.ViewContainersRegistry).deregisterViewContainer(this._viewContainer);
				disposables.dispose();
			}
		};
	}
}

const workbenchRegistry = Registry.as<IWorkbenchContributionsRegistry>(WorkbenchExtensions.Workbench);
workbenchRegistry.registerWorkbenchContribution(ChatExtensionPointHandler, LifecyclePhase.Starting);


export class ChatContributionService implements IChatContributionService {
	declare _serviceBrand: undefined;

	private _registeredProviders = new Map<string, IChatProviderContribution>();

	constructor(
	) { }

	public getViewIdForProvider(providerId: string): string {
		return ChatViewPane.ID + '.' + providerId;
	}

	public registerChatProvider(provider: IChatProviderContribution): void {
		this._registeredProviders.set(provider.id, provider);
	}

	public deregisterChatProvider(providerId: string): void {
		this._registeredProviders.delete(providerId);
	}

	public get registeredProviders(): IChatProviderContribution[] {
		return Array.from(this._registeredProviders.values());
	}
}<|MERGE_RESOLUTION|>--- conflicted
+++ resolved
@@ -19,7 +19,7 @@
 import { getHoverActionsForProvider } from 'vs/workbench/contrib/chat/browser/actions/chatHoverActions';
 import { getMoveToEditorAction } from 'vs/workbench/contrib/chat/browser/actions/chatMoveActions';
 import { getQuickChatActionForProvider } from 'vs/workbench/contrib/chat/browser/actions/chatQuickInputActions';
-import { CHAT_SIDEBAR_PANEL_ID, ChatViewPane, IChatViewOptions } from 'vs/workbench/contrib/chat/browser/chatViewPane';
+import { CHAT_SIDEBAR_PANEL_ID, CS_CHAT_SIDEBAR_PANEL_ID, ChatViewPane, IChatViewOptions } from 'vs/workbench/contrib/chat/browser/chatViewPane';
 import { IChatContributionService, IChatProviderContribution, IRawChatProviderContribution } from 'vs/workbench/contrib/chat/common/chatContributionService';
 import * as extensionsRegistry from 'vs/workbench/services/extensions/common/extensionsRegistry';
 import { LifecyclePhase } from 'vs/workbench/services/lifecycle/common/lifecycle';
@@ -65,12 +65,14 @@
 export class ChatExtensionPointHandler implements IWorkbenchContribution {
 
 	private _viewContainer: ViewContainer;
+	private _csViewContainer: ViewContainer;
 	private _registrationDisposables = new Map<string, IDisposable>();
 
 	constructor(
 		@IChatContributionService readonly _chatContributionService: IChatContributionService
 	) {
 		this._viewContainer = this.registerViewContainer();
+		this._csViewContainer = this.registerCSViewContainer();
 		this.handleAndRegisterChatExtensions();
 	}
 
@@ -107,14 +109,9 @@
 
 	private registerViewContainer(): ViewContainer {
 		// Register View Container
-<<<<<<< HEAD
-		const viewContainerId = CHAT_SIDEBAR_PANEL_ID + '.' + providerDescriptor.id;
-		const viewContainerLocation = providerDescriptor.id === 'cs-chat' ? ViewContainerLocation.AuxiliaryBar : ViewContainerLocation.Sidebar;
-=======
 		const title = localize('chat.viewContainer.label', "Chat");
 		const icon = Codicon.commentDiscussion;
 		const viewContainerId = CHAT_SIDEBAR_PANEL_ID;
->>>>>>> 54fc6334
 		const viewContainer: ViewContainer = Registry.as<IViewContainersRegistry>(ViewExtensions.ViewContainersRegistry).registerViewContainer({
 			id: viewContainerId,
 			title: { value: title, original: 'Chat' },
@@ -123,25 +120,45 @@
 			storageId: viewContainerId,
 			hideIfEmpty: true,
 			order: 100,
-		}, viewContainerLocation);
+		}, ViewContainerLocation.Sidebar);
 
 		return viewContainer;
 	}
 
+	private registerCSViewContainer(): ViewContainer {
+		// Register View Container
+		const title = localize('chat.csViewContainer.label', "Chat");
+		const icon = Codicon.commentDiscussion;
+		const viewContainerId = CS_CHAT_SIDEBAR_PANEL_ID;
+		const viewContainer: ViewContainer = Registry.as<IViewContainersRegistry>(ViewExtensions.ViewContainersRegistry).registerViewContainer({
+			id: viewContainerId,
+			title: { value: title, original: 'Chat' },
+			icon,
+			ctorDescriptor: new SyncDescriptor(ViewPaneContainer, [viewContainerId, { mergeViewWithContainerWhenSingleView: true }]),
+			storageId: viewContainerId,
+			hideIfEmpty: true,
+			order: 100,
+		}, ViewContainerLocation.AuxiliaryBar);
+
+		return viewContainer;
+	}
+
 	private registerChatProvider(providerDescriptor: IRawChatProviderContribution): IDisposable {
+		const viewContainer = providerDescriptor.id === 'cs-chat' ? this._csViewContainer : this._viewContainer;
+
 		// Register View
 		const viewId = this._chatContributionService.getViewIdForProvider(providerDescriptor.id);
 		const viewDescriptor: IViewDescriptor[] = [{
 			id: viewId,
-			containerIcon: this._viewContainer.icon,
-			containerTitle: this._viewContainer.title.value,
+			containerIcon: viewContainer.icon,
+			containerTitle: viewContainer.title.value,
 			name: providerDescriptor.label,
 			canToggleVisibility: false,
 			canMoveView: true,
 			ctorDescriptor: new SyncDescriptor(ChatViewPane, [<IChatViewOptions>{ providerId: providerDescriptor.id }]),
 			when: ContextKeyExpr.deserialize(providerDescriptor.when)
 		}];
-		Registry.as<IViewsRegistry>(ViewExtensions.ViewsRegistry).registerViews(viewDescriptor, this._viewContainer);
+		Registry.as<IViewsRegistry>(ViewExtensions.ViewsRegistry).registerViews(viewDescriptor, viewContainer);
 
 		// Per-provider actions
 
@@ -158,8 +175,8 @@
 
 		return {
 			dispose: () => {
-				Registry.as<IViewsRegistry>(ViewExtensions.ViewsRegistry).deregisterViews(viewDescriptor, this._viewContainer);
-				Registry.as<IViewContainersRegistry>(ViewExtensions.ViewContainersRegistry).deregisterViewContainer(this._viewContainer);
+				Registry.as<IViewsRegistry>(ViewExtensions.ViewsRegistry).deregisterViews(viewDescriptor, viewContainer);
+				Registry.as<IViewContainersRegistry>(ViewExtensions.ViewContainersRegistry).deregisterViewContainer(viewContainer);
 				disposables.dispose();
 			}
 		};
