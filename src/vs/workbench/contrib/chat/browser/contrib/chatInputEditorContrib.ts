/*---------------------------------------------------------------------------------------------
 *  Copyright (c) Microsoft Corporation. All rights reserved.
 *  Licensed under the MIT License. See License.txt in the project root for license information.
 *--------------------------------------------------------------------------------------------*/

import { CancellationToken } from 'vs/base/common/cancellation';
import { MarkdownString } from 'vs/base/common/htmlContent';
import { Disposable, MutableDisposable } from 'vs/base/common/lifecycle';
import { ICodeEditorService } from 'vs/editor/browser/services/codeEditorService';
import { Position } from 'vs/editor/common/core/position';
import { Range } from 'vs/editor/common/core/range';
import { IWordAtPosition, getWordAtText } from 'vs/editor/common/core/wordHelper';
import { IDecorationOptions } from 'vs/editor/common/editorCommon';
import { CompletionContext, CompletionItem, CompletionItemKind, CompletionList } from 'vs/editor/common/languages';
import { ITextModel } from 'vs/editor/common/model';
import { ILanguageFeaturesService } from 'vs/editor/common/services/languageFeatures';
import { localize } from 'vs/nls';
import { Action2, registerAction2 } from 'vs/platform/actions/common/actions';
import { IInstantiationService, ServicesAccessor } from 'vs/platform/instantiation/common/instantiation';
import { Registry } from 'vs/platform/registry/common/platform';
import { inputPlaceholderForeground } from 'vs/platform/theme/common/colorRegistry';
import { IThemeService } from 'vs/platform/theme/common/themeService';
import { IWorkbenchContributionsRegistry, Extensions as WorkbenchExtensions } from 'vs/workbench/common/contributions';
import { SubmitAction } from 'vs/workbench/contrib/chat/browser/actions/chatExecuteActions';
import { IChatWidget, IChatWidgetService } from 'vs/workbench/contrib/chat/browser/chat';
import { ChatInputPart } from 'vs/workbench/contrib/chat/browser/chatInputPart';
import { ChatWidget } from 'vs/workbench/contrib/chat/browser/chatWidget';
import { SelectAndInsertFileAction, dynamicVariableDecorationType } from 'vs/workbench/contrib/chat/browser/contrib/chatDynamicVariables';
import { ChatAgentLocation, IChatAgentCommand, IChatAgentData, IChatAgentService } from 'vs/workbench/contrib/chat/common/chatAgents';
import { chatSlashCommandBackground, chatSlashCommandForeground } from 'vs/workbench/contrib/chat/common/chatColors';
import { ChatRequestAgentPart, ChatRequestAgentSubcommandPart, ChatRequestSlashCommandPart, ChatRequestTextPart, ChatRequestVariablePart, IParsedChatRequestPart, chatAgentLeader, chatSubcommandLeader, chatVariableLeader } from 'vs/workbench/contrib/chat/common/chatParserTypes';
import { ChatRequestParser } from 'vs/workbench/contrib/chat/common/chatRequestParser';
import { IChatSlashCommandService } from 'vs/workbench/contrib/chat/common/chatSlashCommands';
import { IChatVariablesService } from 'vs/workbench/contrib/chat/common/chatVariables';
import { LifecyclePhase } from 'vs/workbench/services/lifecycle/common/lifecycle';

const decorationDescription = 'chat';
const placeholderDecorationType = 'chat-session-detail';
const slashCommandTextDecorationType = 'chat-session-text';
const variableTextDecorationType = 'chat-variable-text';

function agentAndCommandToKey(agent: IChatAgentData, subcommand: string | undefined): string {
	return subcommand ? `${agent.id}__${subcommand}` : agent.id;
}

class InputEditorDecorations extends Disposable {

	public readonly id = 'inputEditorDecorations';

	private readonly previouslyUsedAgents = new Set<string>();

	private readonly viewModelDisposables = this._register(new MutableDisposable());

	constructor(
		private readonly widget: IChatWidget,
		@ICodeEditorService private readonly codeEditorService: ICodeEditorService,
		@IThemeService private readonly themeService: IThemeService,
		@IChatAgentService private readonly chatAgentService: IChatAgentService,
	) {
		super();

		this.codeEditorService.registerDecorationType(decorationDescription, placeholderDecorationType, {});

		this._register(this.themeService.onDidColorThemeChange(() => this.updateRegisteredDecorationTypes()));
		this.updateRegisteredDecorationTypes();

		this.updateInputEditorDecorations();
		this._register(this.widget.inputEditor.onDidChangeModelContent(() => this.updateInputEditorDecorations()));
		this._register(this.widget.onDidChangeParsedInput(() => this.updateInputEditorDecorations()));
		this._register(this.widget.onDidChangeViewModel(() => {
			this.registerViewModelListeners();
			this.previouslyUsedAgents.clear();
			this.updateInputEditorDecorations();
		}));
		this._register(this.widget.onDidSubmitAgent((e) => {
			this.previouslyUsedAgents.add(agentAndCommandToKey(e.agent, e.slashCommand?.name));
		}));
		this._register(this.chatAgentService.onDidChangeAgents(() => this.updateInputEditorDecorations()));

		this.registerViewModelListeners();
	}

	private registerViewModelListeners(): void {
		this.viewModelDisposables.value = this.widget.viewModel?.onDidChange(e => {
			if (e?.kind === 'changePlaceholder' || e?.kind === 'initialize') {
				this.updateInputEditorDecorations();
			}
		});
	}

	private updateRegisteredDecorationTypes() {
		this.codeEditorService.removeDecorationType(variableTextDecorationType);
		this.codeEditorService.removeDecorationType(dynamicVariableDecorationType);
		this.codeEditorService.removeDecorationType(slashCommandTextDecorationType);

		const theme = this.themeService.getColorTheme();
		this.codeEditorService.registerDecorationType(decorationDescription, slashCommandTextDecorationType, {
			color: theme.getColor(chatSlashCommandForeground)?.toString(),
			backgroundColor: theme.getColor(chatSlashCommandBackground)?.toString(),
			borderRadius: '3px'
		});
		this.codeEditorService.registerDecorationType(decorationDescription, variableTextDecorationType, {
			color: theme.getColor(chatSlashCommandForeground)?.toString(),
			backgroundColor: theme.getColor(chatSlashCommandBackground)?.toString(),
			borderRadius: '3px'
		});
		this.codeEditorService.registerDecorationType(decorationDescription, dynamicVariableDecorationType, {
			color: theme.getColor(chatSlashCommandForeground)?.toString(),
			backgroundColor: theme.getColor(chatSlashCommandBackground)?.toString(),
			borderRadius: '3px'
		});
		this.updateInputEditorDecorations();
	}

	private getPlaceholderColor(): string | undefined {
		const theme = this.themeService.getColorTheme();
		const transparentForeground = theme.getColor(inputPlaceholderForeground);
		return transparentForeground?.toString();
	}

	private async updateInputEditorDecorations() {
		const inputValue = this.widget.inputEditor.getValue();

		const viewModel = this.widget.viewModel;
		if (!viewModel) {
			return;
		}

		if (!inputValue) {
<<<<<<< HEAD
			const defaultAgent = this.chatAgentService.getDefaultAgent(viewModel.providerId);
=======
			const defaultAgent = this.chatAgentService.getDefaultAgent(this.widget.location);
>>>>>>> bb7bd51f
			const decoration: IDecorationOptions[] = [
				{
					range: {
						startLineNumber: 1,
						endLineNumber: 1,
						startColumn: 1,
						endColumn: 1000
					},
					renderOptions: {
						after: {
							contentText: viewModel.inputPlaceholder ?? defaultAgent?.description ?? '',
							color: this.getPlaceholderColor()
						}
					}
				}
			];
			this.widget.inputEditor.setDecorationsByType(decorationDescription, placeholderDecorationType, decoration);
			return;
		}

		const parsedRequest = this.widget.parsedInput.parts;

		let placeholderDecoration: IDecorationOptions[] | undefined;
		const agentPart = parsedRequest.find((p): p is ChatRequestAgentPart => p instanceof ChatRequestAgentPart);
		const agentSubcommandPart = parsedRequest.find((p): p is ChatRequestAgentSubcommandPart => p instanceof ChatRequestAgentSubcommandPart);
		const slashCommandPart = parsedRequest.find((p): p is ChatRequestSlashCommandPart => p instanceof ChatRequestSlashCommandPart);

		const exactlyOneSpaceAfterPart = (part: IParsedChatRequestPart): boolean => {
			const partIdx = parsedRequest.indexOf(part);
			if (parsedRequest.length > partIdx + 2) {
				return false;
			}

			const nextPart = parsedRequest[partIdx + 1];
			return nextPart && nextPart instanceof ChatRequestTextPart && nextPart.text === ' ';
		};

		const getRangeForPlaceholder = (part: IParsedChatRequestPart) => ({
			startLineNumber: part.editorRange.startLineNumber,
			endLineNumber: part.editorRange.endLineNumber,
			startColumn: part.editorRange.endColumn + 1,
			endColumn: 1000
		});

		const onlyAgentAndWhitespace = agentPart && parsedRequest.every(p => p instanceof ChatRequestTextPart && !p.text.trim().length || p instanceof ChatRequestAgentPart);
		if (onlyAgentAndWhitespace) {
			// Agent reference with no other text - show the placeholder
			const isFollowupSlashCommand = this.previouslyUsedAgents.has(agentAndCommandToKey(agentPart.agent, undefined));
			const shouldRenderFollowupPlaceholder = isFollowupSlashCommand && agentPart.agent.metadata.followupPlaceholder;
			if (agentPart.agent.description && exactlyOneSpaceAfterPart(agentPart)) {
				placeholderDecoration = [{
					range: getRangeForPlaceholder(agentPart),
					renderOptions: {
						after: {
							contentText: shouldRenderFollowupPlaceholder ? agentPart.agent.metadata.followupPlaceholder : agentPart.agent.description,
							color: this.getPlaceholderColor(),
						}
					}
				}];
			}
		}

		const onlyAgentCommandAndWhitespace = agentPart && agentSubcommandPart && parsedRequest.every(p => p instanceof ChatRequestTextPart && !p.text.trim().length || p instanceof ChatRequestAgentPart || p instanceof ChatRequestAgentSubcommandPart);
		if (onlyAgentCommandAndWhitespace) {
			// Agent reference and subcommand with no other text - show the placeholder
			const isFollowupSlashCommand = this.previouslyUsedAgents.has(agentAndCommandToKey(agentPart.agent, agentSubcommandPart.command.name));
			const shouldRenderFollowupPlaceholder = isFollowupSlashCommand && agentSubcommandPart.command.followupPlaceholder;
			if (agentSubcommandPart?.command.description && exactlyOneSpaceAfterPart(agentSubcommandPart)) {
				placeholderDecoration = [{
					range: getRangeForPlaceholder(agentSubcommandPart),
					renderOptions: {
						after: {
							contentText: shouldRenderFollowupPlaceholder ? agentSubcommandPart.command.followupPlaceholder : agentSubcommandPart.command.description,
							color: this.getPlaceholderColor(),
						}
					}
				}];
			}
		}

		this.widget.inputEditor.setDecorationsByType(decorationDescription, placeholderDecorationType, placeholderDecoration ?? []);

		const textDecorations: IDecorationOptions[] | undefined = [];
		if (agentPart) {
			const isDupe = !!this.chatAgentService.getAgents().find(other => other.name === agentPart.agent.name && other.id !== agentPart.agent.id);
			const id = isDupe ? `(${agentPart.agent.id}) ` : '';
			const agentHover = `${id}${agentPart.agent.description}`;
			textDecorations.push({ range: agentPart.editorRange, hoverMessage: new MarkdownString(agentHover) });
			if (agentSubcommandPart) {
				textDecorations.push({ range: agentSubcommandPart.editorRange, hoverMessage: new MarkdownString(agentSubcommandPart.command.description) });
			}
		}

		if (slashCommandPart) {
			textDecorations.push({ range: slashCommandPart.editorRange });
		}

		this.widget.inputEditor.setDecorationsByType(decorationDescription, slashCommandTextDecorationType, textDecorations);

		const varDecorations: IDecorationOptions[] = [];
		const variableParts = parsedRequest.filter((p): p is ChatRequestVariablePart => p instanceof ChatRequestVariablePart);
		for (const variable of variableParts) {
			varDecorations.push({ range: variable.editorRange });
		}

		this.widget.inputEditor.setDecorationsByType(decorationDescription, variableTextDecorationType, varDecorations);
	}
}

class InputEditorSlashCommandMode extends Disposable {
	public readonly id = 'InputEditorSlashCommandMode';

	constructor(
		private readonly widget: IChatWidget
	) {
		super();
		this._register(this.widget.onDidSubmitAgent(e => {
			this.repopulateAgentCommand(e.agent, e.slashCommand);
		}));
	}

	private async repopulateAgentCommand(agent: IChatAgentData, slashCommand: IChatAgentCommand | undefined) {
		let value: string | undefined;
		if (slashCommand && slashCommand.isSticky) {
			value = `${chatAgentLeader}${agent.name} ${chatSubcommandLeader}${slashCommand.name} `;
		} else if (agent.metadata.isSticky) {
			value = `${chatAgentLeader}${agent.name} `;
		}

		if (value) {
			this.widget.inputEditor.setValue(value);
			this.widget.inputEditor.setPosition({ lineNumber: 1, column: value.length + 1 });
		}
	}
}

ChatWidget.CONTRIBS.push(InputEditorDecorations, InputEditorSlashCommandMode);

class SlashCommandCompletions extends Disposable {
	constructor(
		@ILanguageFeaturesService private readonly languageFeaturesService: ILanguageFeaturesService,
		@IChatWidgetService private readonly chatWidgetService: IChatWidgetService,
		@IChatSlashCommandService private readonly chatSlashCommandService: IChatSlashCommandService
	) {
		super();

		this._register(this.languageFeaturesService.completionProvider.register({ scheme: ChatInputPart.INPUT_SCHEME, hasAccessToAllModels: true }, {
			_debugDisplayName: 'globalSlashCommands',
			triggerCharacters: ['/'],
			provideCompletionItems: async (model: ITextModel, position: Position, _context: CompletionContext, _token: CancellationToken) => {
				const widget = this.chatWidgetService.getWidgetByInputUri(model.uri);
				if (!widget || !widget.viewModel || widget.location !== ChatAgentLocation.Panel /* TODO@jrieken - enable when agents are adopted*/) {
					return null;
				}

				const range = computeCompletionRanges(model, position, /\/\w*/g);
				if (!range) {
					return null;
				}

				const parsedRequest = widget.parsedInput.parts;
				const usedAgent = parsedRequest.find(p => p instanceof ChatRequestAgentPart);
				if (usedAgent) {
					// No (classic) global slash commands when an agent is used
					return;
				}

				const slashCommands = this.chatSlashCommandService.getCommands();
				if (!slashCommands) {
					return null;
				}

				return <CompletionList>{
					suggestions: slashCommands.map((c, i) => {
						const withSlash = `/${c.command}`;
						return <CompletionItem>{
							label: withSlash,
							insertText: c.executeImmediately ? '' : `${withSlash} `,
							detail: c.detail,
							range: new Range(1, 1, 1, 1),
							sortText: c.sortText ?? 'a'.repeat(i + 1),
							kind: CompletionItemKind.Text, // The icons are disabled here anyway,
							command: c.executeImmediately ? { id: SubmitAction.ID, title: withSlash, arguments: [{ widget, inputValue: `${withSlash} ` }] } : undefined,
						};
					})
				};
			}
		}));
	}
}

Registry.as<IWorkbenchContributionsRegistry>(WorkbenchExtensions.Workbench).registerWorkbenchContribution(SlashCommandCompletions, LifecyclePhase.Eventually);

class AgentCompletions extends Disposable {
	constructor(
		@ILanguageFeaturesService private readonly languageFeaturesService: ILanguageFeaturesService,
		@IChatWidgetService private readonly chatWidgetService: IChatWidgetService,
		@IChatAgentService private readonly chatAgentService: IChatAgentService,
	) {
		super();

		this._register(this.languageFeaturesService.completionProvider.register({ scheme: ChatInputPart.INPUT_SCHEME, hasAccessToAllModels: true }, {
			_debugDisplayName: 'chatAgent',
			triggerCharacters: ['@'],
			provideCompletionItems: async (model: ITextModel, position: Position, _context: CompletionContext, _token: CancellationToken) => {
				const widget = this.chatWidgetService.getWidgetByInputUri(model.uri);
				if (!widget || !widget.viewModel || widget.location !== ChatAgentLocation.Panel /* TODO@jrieken - enable when agents are adopted*/) {
					return null;
				}

				const parsedRequest = widget.parsedInput.parts;
				const usedAgent = parsedRequest.find(p => p instanceof ChatRequestAgentPart);
				if (usedAgent && !Range.containsPosition(usedAgent.editorRange, position)) {
					// Only one agent allowed
					return;
				}

				const range = computeCompletionRanges(model, position, /@\w*/g);
				if (!range) {
					return null;
				}

				const agents = this.chatAgentService.getAgents()
					.filter(a => !a.isDefault)
					.filter(a => a.locations.includes(widget.location));

				return <CompletionList>{
					suggestions: agents.map((a, i) => {
						const withAt = `@${a.name}`;
						const isDupe = !!agents.find(other => other.name === a.name && other.id !== a.id);
						return <CompletionItem>{
							// Leading space is important because detail has no space at the start by design
							label: isDupe ?
								{ label: withAt, description: a.description, detail: ` (${a.id})` } :
								withAt,
							insertText: `${withAt} `,
							detail: a.description,
							range: new Range(1, 1, 1, 1),
							command: { id: AssignSelectedAgentAction.ID, title: AssignSelectedAgentAction.ID, arguments: [{ agent: a, widget } satisfies AssignSelectedAgentActionArgs] },
							kind: CompletionItemKind.Text, // The icons are disabled here anyway
						};
					})
				};
			}
		}));

		this._register(this.languageFeaturesService.completionProvider.register({ scheme: ChatInputPart.INPUT_SCHEME, hasAccessToAllModels: true }, {
			_debugDisplayName: 'chatAgentSubcommand',
			triggerCharacters: ['/'],
			provideCompletionItems: async (model: ITextModel, position: Position, _context: CompletionContext, token: CancellationToken) => {
				const widget = this.chatWidgetService.getWidgetByInputUri(model.uri);
				if (!widget || !widget.viewModel || widget.location !== ChatAgentLocation.Panel /* TODO@jrieken - enable when agents are adopted*/) {
					return;
				}

				const range = computeCompletionRanges(model, position, /\/\w*/g);
				if (!range) {
					return null;
				}

				const parsedRequest = widget.parsedInput.parts;
				const usedAgentIdx = parsedRequest.findIndex((p): p is ChatRequestAgentPart => p instanceof ChatRequestAgentPart);
				if (usedAgentIdx < 0) {
					return;
				}

				const usedSubcommand = parsedRequest.find(p => p instanceof ChatRequestAgentSubcommandPart);
				if (usedSubcommand) {
					// Only one allowed
					return;
				}

				for (const partAfterAgent of parsedRequest.slice(usedAgentIdx + 1)) {
					// Could allow text after 'position'
					if (!(partAfterAgent instanceof ChatRequestTextPart) || !partAfterAgent.text.trim().match(/^(\/\w*)?$/)) {
						// No text allowed between agent and subcommand
						return;
					}
				}

				const usedAgent = parsedRequest[usedAgentIdx] as ChatRequestAgentPart;
				return <CompletionList>{
					suggestions: usedAgent.agent.slashCommands.map((c, i) => {
						const withSlash = `/${c.name}`;
						return <CompletionItem>{
							label: withSlash,
							insertText: `${withSlash} `,
							detail: c.description,
							range,
							kind: CompletionItemKind.Text, // The icons are disabled here anyway
						};
					})
				};
			}
		}));

		// list subcommands when the query is empty, insert agent+subcommand
		this._register(this.languageFeaturesService.completionProvider.register({ scheme: ChatInputPart.INPUT_SCHEME, hasAccessToAllModels: true }, {
			_debugDisplayName: 'chatAgentAndSubcommand',
			triggerCharacters: ['/'],
			provideCompletionItems: async (model: ITextModel, position: Position, _context: CompletionContext, token: CancellationToken) => {
				const widget = this.chatWidgetService.getWidgetByInputUri(model.uri);
				const viewModel = widget?.viewModel;
				if (!widget || !viewModel || widget.location !== ChatAgentLocation.Panel /* TODO@jrieken - enable when agents are adopted*/) {
					return;
				}

				const range = computeCompletionRanges(model, position, /\/\w*/g);
				if (!range) {
					return null;
				}

				const agents = this.chatAgentService.getAgents()
					.filter(a => a.locations.includes(widget.location));

				const justAgents: CompletionItem[] = agents
					.filter(a => !a.isDefault)
					.map(agent => {
						const isDupe = !!agents.find(other => other.name === agent.name && other.id !== agent.id);
						const detail = agent.description;
						const agentLabel = `${chatAgentLeader}${agent.name}`;

						return {
							label: isDupe ?
								{ label: agentLabel, description: agent.description, detail: ` (${agent.id})` } :
								agentLabel,
							detail,
							filterText: `${chatSubcommandLeader}${agent.name}`,
							insertText: `${agentLabel} `,
							range: new Range(1, 1, 1, 1),
							kind: CompletionItemKind.Text,
							sortText: `${chatSubcommandLeader}${agent.id}`,
							command: { id: AssignSelectedAgentAction.ID, title: AssignSelectedAgentAction.ID, arguments: [{ agent, widget } satisfies AssignSelectedAgentActionArgs] },
						};
					});

				return {
					suggestions: justAgents.concat(
						agents.flatMap(agent => agent.slashCommands.map((c, i) => {
							const agentLabel = `${chatAgentLeader}${agent.name}`;
							const withSlash = `${chatSubcommandLeader}${c.name}`;
							return {
								label: { label: withSlash, description: agentLabel },
								filterText: `${chatSubcommandLeader}${agent.name}${c.name}`,
								commitCharacters: [' '],
								insertText: `${agentLabel} ${withSlash} `,
								detail: `(${agentLabel}) ${c.description ?? ''}`,
								range: new Range(1, 1, 1, 1),
								kind: CompletionItemKind.Text, // The icons are disabled here anyway
								sortText: `${chatSubcommandLeader}${agent.id}${c.name}`,
								command: { id: AssignSelectedAgentAction.ID, title: AssignSelectedAgentAction.ID, arguments: [{ agent, widget } satisfies AssignSelectedAgentActionArgs] },
							} satisfies CompletionItem;
						})))
				};
			}
		}));
	}
}
Registry.as<IWorkbenchContributionsRegistry>(WorkbenchExtensions.Workbench).registerWorkbenchContribution(AgentCompletions, LifecyclePhase.Eventually);

interface AssignSelectedAgentActionArgs {
	agent: IChatAgentData;
	widget: IChatWidget;
}

class AssignSelectedAgentAction extends Action2 {
	static readonly ID = 'workbench.action.chat.assignSelectedAgent';

	constructor() {
		super({
			id: AssignSelectedAgentAction.ID,
			title: '' // not displayed
		});
	}

	async run(accessor: ServicesAccessor, ...args: any[]) {
		const arg: AssignSelectedAgentActionArgs = args[0];
		if (!arg || !arg.widget || !arg.agent) {
			return;
		}

		arg.widget.lastSelectedAgent = arg.agent;
	}
}
registerAction2(AssignSelectedAgentAction);

class BuiltinDynamicCompletions extends Disposable {
	private static readonly VariableNameDef = new RegExp(`${chatVariableLeader}\\w*`, 'g'); // MUST be using `g`-flag

	constructor(
		@ILanguageFeaturesService private readonly languageFeaturesService: ILanguageFeaturesService,
		@IChatWidgetService private readonly chatWidgetService: IChatWidgetService,
	) {
		super();

		this._register(this.languageFeaturesService.completionProvider.register({ scheme: ChatInputPart.INPUT_SCHEME, hasAccessToAllModels: true }, {
			_debugDisplayName: 'chatDynamicCompletions',
			triggerCharacters: [chatVariableLeader],
			provideCompletionItems: async (model: ITextModel, position: Position, _context: CompletionContext, _token: CancellationToken) => {
				const widget = this.chatWidgetService.getWidgetByInputUri(model.uri);
				if (!widget || !widget.supportsFileReferences || widget.location !== ChatAgentLocation.Panel /* TODO@jrieken - enable when agents are adopted*/) {
					return null;
				}

				if (widget.viewModel?.providerId === 'cs-chat') {
					return null;
				}

				const range = computeCompletionRanges(model, position, BuiltinDynamicCompletions.VariableNameDef);
				if (!range) {
					return null;
				}

				const afterRange = new Range(position.lineNumber, range.replace.startColumn, position.lineNumber, range.replace.startColumn + '#file:'.length);
				return <CompletionList>{
					suggestions: [
						<CompletionItem>{
							label: `${chatVariableLeader}file`,
							insertText: `${chatVariableLeader}file:`,
							detail: localize('pickFileLabel', "Pick a file"),
							range,
							kind: CompletionItemKind.Text,
							command: { id: SelectAndInsertFileAction.ID, title: SelectAndInsertFileAction.ID, arguments: [{ widget, range: afterRange }] },
							sortText: 'z'
						}
					]
				};
			}
		}));
	}
}

Registry.as<IWorkbenchContributionsRegistry>(WorkbenchExtensions.Workbench).registerWorkbenchContribution(BuiltinDynamicCompletions, LifecyclePhase.Eventually);

export function computeCompletionRanges(model: ITextModel, position: Position, reg: RegExp): { insert: Range; replace: Range; varWord: IWordAtPosition | null } | undefined {
	const varWord = getWordAtText(position.column, reg, model.getLineContent(position.lineNumber), 0);
	if (!varWord && model.getWordUntilPosition(position).word) {
		// inside a "normal" word
		return;
	}

	let insert: Range;
	let replace: Range;
	if (!varWord) {
		insert = replace = Range.fromPositions(position);
	} else {
		insert = new Range(position.lineNumber, varWord.startColumn, position.lineNumber, position.column);
		replace = new Range(position.lineNumber, varWord.startColumn, position.lineNumber, varWord.endColumn);
	}

	return { insert, replace, varWord };
}

class VariableCompletions extends Disposable {

	private static readonly VariableNameDef = new RegExp(`${chatVariableLeader}\\w*`, 'g'); // MUST be using `g`-flag

	constructor(
		@ILanguageFeaturesService private readonly languageFeaturesService: ILanguageFeaturesService,
		@IChatWidgetService private readonly chatWidgetService: IChatWidgetService,
		@IChatVariablesService private readonly chatVariablesService: IChatVariablesService,
	) {
		super();

		this._register(this.languageFeaturesService.completionProvider.register({ scheme: ChatInputPart.INPUT_SCHEME, hasAccessToAllModels: true }, {
			_debugDisplayName: 'chatVariables',
			triggerCharacters: [chatVariableLeader],
			provideCompletionItems: async (model: ITextModel, position: Position, _context: CompletionContext, _token: CancellationToken) => {

				const widget = this.chatWidgetService.getWidgetByInputUri(model.uri);
				if (!widget || widget.location !== ChatAgentLocation.Panel /* TODO@jrieken - enable when agents are adopted*/) {
					return null;
				}

				const range = computeCompletionRanges(model, position, VariableCompletions.VariableNameDef);
				if (!range) {
					return null;
				}

				const usedVariables = widget.parsedInput.parts.filter((p): p is ChatRequestVariablePart => p instanceof ChatRequestVariablePart);
				const variableItems = Array.from(this.chatVariablesService.getVariables())
					// This doesn't look at dynamic variables like `file`, where multiple makes sense.
					.filter(v => !usedVariables.some(usedVar => usedVar.variableName === v.name))
					.map(v => {
						const withLeader = `${chatVariableLeader}${v.name}`;
						return <CompletionItem>{
							label: withLeader,
							range,
							insertText: withLeader + ' ',
							detail: v.description,
							kind: CompletionItemKind.Text, // The icons are disabled here anyway
							sortText: 'z'
						};
					});

				return <CompletionList>{
					suggestions: variableItems
				};
			}
		}));
	}
}

Registry.as<IWorkbenchContributionsRegistry>(WorkbenchExtensions.Workbench).registerWorkbenchContribution(VariableCompletions, LifecyclePhase.Eventually);

class ChatTokenDeleter extends Disposable {

	public readonly id = 'chatTokenDeleter';

	constructor(
		private readonly widget: IChatWidget,
		@IInstantiationService private readonly instantiationService: IInstantiationService,
	) {
		super();
		const parser = this.instantiationService.createInstance(ChatRequestParser);
		const inputValue = this.widget.inputEditor.getValue();
		let previousInputValue: string | undefined;
		let previousSelectedAgent: IChatAgentData | undefined;

		// A simple heuristic to delete the previous token when the user presses backspace.
		// The sophisticated way to do this would be to have a parse tree that can be updated incrementally.
		this._register(this.widget.inputEditor.onDidChangeModelContent(e => {
			if (!previousInputValue) {
				previousInputValue = inputValue;
				previousSelectedAgent = this.widget.lastSelectedAgent;
			}

			// Don't try to handle multicursor edits right now
			const change = e.changes[0];

			// If this was a simple delete, try to find out whether it was inside a token
			if (!change.text && this.widget.viewModel) {
				const previousParsedValue = parser.parseChatRequest(this.widget.viewModel.sessionId, previousInputValue, ChatAgentLocation.Panel, { selectedAgent: previousSelectedAgent });

				// For dynamic variables, this has to happen in ChatDynamicVariableModel with the other bookkeeping
				const deletableTokens = previousParsedValue.parts.filter(p => p instanceof ChatRequestAgentPart || p instanceof ChatRequestAgentSubcommandPart || p instanceof ChatRequestSlashCommandPart || p instanceof ChatRequestVariablePart);
				deletableTokens.forEach(token => {
					const deletedRangeOfToken = Range.intersectRanges(token.editorRange, change.range);
					// Part of this token was deleted, or the space after it was deleted, and the deletion range doesn't go off the front of the token, for simpler math
					if (deletedRangeOfToken && Range.compareRangesUsingStarts(token.editorRange, change.range) < 0) {
						// Assume single line tokens
						const length = deletedRangeOfToken.endColumn - deletedRangeOfToken.startColumn;
						const rangeToDelete = new Range(token.editorRange.startLineNumber, token.editorRange.startColumn, token.editorRange.endLineNumber, token.editorRange.endColumn - length);
						this.widget.inputEditor.executeEdits(this.id, [{
							range: rangeToDelete,
							text: '',
						}]);
					}
				});
			}

			previousInputValue = this.widget.inputEditor.getValue();
			previousSelectedAgent = this.widget.lastSelectedAgent;
		}));
	}
}
ChatWidget.CONTRIBS.push(ChatTokenDeleter);<|MERGE_RESOLUTION|>--- conflicted
+++ resolved
@@ -127,11 +127,7 @@
 		}
 
 		if (!inputValue) {
-<<<<<<< HEAD
-			const defaultAgent = this.chatAgentService.getDefaultAgent(viewModel.providerId);
-=======
 			const defaultAgent = this.chatAgentService.getDefaultAgent(this.widget.location);
->>>>>>> bb7bd51f
 			const decoration: IDecorationOptions[] = [
 				{
 					range: {
