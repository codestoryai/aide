--- conflicted
+++ resolved
@@ -260,80 +260,4 @@
 			widgetService.lastFocusedWidget?.focusInput();
 		}
 	});
-<<<<<<< HEAD
-}
-
-export function getOpenChatEditorAction(id: string, label: string, when?: string) {
-	return class OpenChatEditor extends Action2 {
-		constructor() {
-			super({
-				id: `workbench.action.openChat.${id}`,
-				title: localize2('interactiveSession.open', "Open Editor ({0})", label),
-				f1: true,
-				category: CHAT_CATEGORY,
-				precondition: ContextKeyExpr.deserialize(when)
-			});
-		}
-
-		async run(accessor: ServicesAccessor) {
-			const editorService = accessor.get(IEditorService);
-			await editorService.openEditor({ resource: ChatEditorInput.getNewEditorUri(), options: <IChatEditorOptions>{ target: { providerId: id }, pinned: true } });
-		}
-	};
-}
-
-const getHistoryChatActionDescriptorForViewTitle = (viewId: string, providerId: string): Readonly<IAction2Options> & { viewId: string } => ({
-	viewId,
-	id: `workbench.action.chat.${providerId}.history`,
-	title: localize2('chat.history.label', "Show Chats"),
-	menu: {
-		id: MenuId.ViewTitle,
-		when: ContextKeyExpr.equals('view', viewId),
-		group: 'navigation',
-		order: -1
-	},
-	category: CHAT_CATEGORY,
-	icon: Codicon.history,
-	f1: true,
-	precondition: CONTEXT_PROVIDER_EXISTS
-});
-
-export function getHistoryAction(viewId: string, providerId: string) {
-	return class HistoryAction extends ViewAction<ChatViewPane> {
-		constructor() {
-			super(getHistoryChatActionDescriptorForViewTitle(viewId, providerId));
-		}
-
-		async runInView(accessor: ServicesAccessor, view: ChatViewPane) {
-			const chatService = accessor.get(IChatService);
-			const quickInputService = accessor.get(IQuickInputService);
-			const chatContribService = accessor.get(IChatContributionService);
-			const viewsService = accessor.get(IViewsService);
-			const items = chatService.getHistory();
-			const picks = items.map(i => (<IQuickPickItem & { chat: IChatDetail }>{
-				label: i.title,
-				chat: i,
-				buttons: [{
-					iconClass: ThemeIcon.asClassName(Codicon.x),
-					tooltip: localize('interactiveSession.history.delete', "Delete"),
-				}]
-			}));
-			const selection = await quickInputService.pick(picks,
-				{
-					placeHolder: localize('interactiveSession.history.pick', "Switch to chat"),
-					onDidTriggerItemButton: context => {
-						chatService.removeHistoryEntry(context.item.chat.sessionId);
-						context.removeItem();
-					}
-				});
-			if (selection) {
-				const sessionId = selection.chat.sessionId;
-				const viewId = chatContribService.getViewIdForProvider(providerId);
-				const view = await viewsService.openView(viewId) as ChatViewPane;
-				view.loadSession(sessionId);
-			}
-		}
-	};
-=======
->>>>>>> a4f9cbe2
 }