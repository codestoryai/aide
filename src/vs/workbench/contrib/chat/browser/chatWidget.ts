--- conflicted
+++ resolved
@@ -361,13 +361,9 @@
 		this._register(this.tree.onDidFocus(() => {
 			this._onDidFocus.fire();
 		}));
-<<<<<<< HEAD
 		this._register(this.tree.onDidBlur(() => {
 			this._onDidBlur.fire();
-			this.chatListFocused.set(false);
-		}));
-=======
->>>>>>> e95fca14
+		}));
 	}
 
 	private onContextMenu(e: ITreeContextMenuEvent<ChatTreeItem | null>): void {
