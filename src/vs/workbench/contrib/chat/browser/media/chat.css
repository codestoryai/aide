--- conflicted
+++ resolved
@@ -268,14 +268,11 @@
 	margin: 0 0 8px 0;
 }
 
-<<<<<<< HEAD
 .interactive-response hr {
 	border: none !important;
 	border-top: 1px solid var(--vscode-chat-requestBorder) !important;
 	margin: 16px 0 !important;
 }
-=======
->>>>>>> fa0a3031
 
 .interactive-response .interactive-response-error-details {
 	display: flex;
@@ -355,11 +352,8 @@
 
 .interactive-session-followups .monaco-button.interactive-followup-reply {
 	padding: 0px;
-<<<<<<< HEAD
 	font-size: 14px;
 	font-weight: 600;
-=======
->>>>>>> fa0a3031
 	border: none;
 	color: var(--vscode-textLink-foreground);
 }
@@ -493,8 +487,7 @@
 }
 
 .interactive-session .chat-used-context .chat-used-context-label .monaco-button .codicon {
-<<<<<<< HEAD
-	margin: 0 2px 0 0;
+	margin: 0 0 0 4px;
 }
 
 /* #region Quick Chat */
@@ -555,8 +548,4 @@
 	border-bottom-left-radius: 6px;
 }
 
-/* #endregion */
-=======
-	margin: 0 0 0 4px;
-}
->>>>>>> fa0a3031
+/* #endregion */