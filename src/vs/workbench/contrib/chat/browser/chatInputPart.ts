/*---------------------------------------------------------------------------------------------
 *  Copyright (c) Microsoft Corporation. All rights reserved.
 *  Licensed under the MIT License. See License.txt in the project root for license information.
 *--------------------------------------------------------------------------------------------*/

import * as dom from 'vs/base/browser/dom';
import { DEFAULT_FONT_FAMILY } from 'vs/base/browser/fonts';
import { IHistoryNavigationWidget } from 'vs/base/browser/history';
import * as aria from 'vs/base/browser/ui/aria/aria';
import { Checkbox } from 'vs/base/browser/ui/toggle/toggle';
import { IAction } from 'vs/base/common/actions';
import { Codicon } from 'vs/base/common/codicons';
import { Emitter } from 'vs/base/common/event';
import { HistoryNavigator } from 'vs/base/common/history';
import { Disposable, DisposableStore } from 'vs/base/common/lifecycle';
import { FileAccess } from 'vs/base/common/network';
import { isMacintosh } from 'vs/base/common/platform';
import { ThemeIcon } from 'vs/base/common/themables';
import { URI } from 'vs/base/common/uri';
import { IEditorConstructionOptions } from 'vs/editor/browser/config/editorConfiguration';
import { EditorExtensionsRegistry } from 'vs/editor/browser/editorExtensions';
import { CodeEditorWidget } from 'vs/editor/browser/widget/codeEditor/codeEditorWidget';
<<<<<<< HEAD
import { EDITOR_FONT_DEFAULTS } from 'vs/editor/common/config/editorOptions';
=======
import { IDimension } from 'vs/editor/common/core/dimension';
>>>>>>> bb7bd51f
import { IPosition } from 'vs/editor/common/core/position';
import { ITextModel } from 'vs/editor/common/model';
import { IModelService } from 'vs/editor/common/services/model';
import { HoverController } from 'vs/editor/contrib/hover/browser/hover';
import { localize } from 'vs/nls';
import { IAccessibilityService } from 'vs/platform/accessibility/common/accessibility';
import { DropdownWithPrimaryActionViewItem } from 'vs/platform/actions/browser/dropdownWithPrimaryActionViewItem';
import { createAndFillInActionBarActions } from 'vs/platform/actions/browser/menuEntryActionViewItem';
import { HiddenItemStrategy, MenuWorkbenchToolBar } from 'vs/platform/actions/browser/toolbar';
<<<<<<< HEAD
import { MenuId } from 'vs/platform/actions/common/actions';
import { IAIModelSelectionService } from 'vs/platform/aiModel/common/aiModels';
=======
import { IMenuService, MenuId, MenuItemAction } from 'vs/platform/actions/common/actions';
>>>>>>> bb7bd51f
import { IConfigurationService } from 'vs/platform/configuration/common/configuration';
import { IContextKey, IContextKeyService } from 'vs/platform/contextkey/common/contextkey';
import { IContextMenuService } from 'vs/platform/contextview/browser/contextView';
import { registerAndCreateHistoryNavigationContext } from 'vs/platform/history/browser/contextScopedHistoryWidget';
import { IInstantiationService } from 'vs/platform/instantiation/common/instantiation';
import { ServiceCollection } from 'vs/platform/instantiation/common/serviceCollection';
import { IKeybindingService } from 'vs/platform/keybinding/common/keybinding';
import { INotificationService } from 'vs/platform/notification/common/notification';
import { defaultCheckboxStyles } from 'vs/platform/theme/browser/defaultStyles';
import { asCssVariableWithDefault, checkboxBorder, inputBackground } from 'vs/platform/theme/common/colorRegistry';
import { IThemeService } from 'vs/platform/theme/common/themeService';
import { AccessibilityVerbositySettingId } from 'vs/workbench/contrib/accessibility/browser/accessibilityConfiguration';
import { AccessibilityCommandId } from 'vs/workbench/contrib/accessibility/common/accessibilityCommands';
<<<<<<< HEAD
import { ChatSubmitEditorAction, ChatSubmitSecondaryAgentEditorAction } from 'vs/workbench/contrib/chat/browser/actions/chatActions';
import { IChatExecuteActionContext, SubmitAction } from 'vs/workbench/contrib/chat/browser/actions/chatExecuteActions';
import { IChatWidget } from 'vs/workbench/contrib/chat/browser/chat';
import { ChatFollowups } from 'vs/workbench/contrib/chat/browser/chatFollowups';
import { IChatRequester } from 'vs/workbench/contrib/chat/browser/csChat';
import { IChatAgentService } from 'vs/workbench/contrib/chat/common/chatAgents';
import { CONTEXT_CHAT_INPUT_CURSOR_AT_TOP, CONTEXT_CHAT_INPUT_HAS_TEXT, CONTEXT_IN_CHAT_INPUT } from 'vs/workbench/contrib/chat/common/chatContextKeys';
import { chatAgentLeader } from 'vs/workbench/contrib/chat/common/chatParserTypes';
=======
import { CancelAction, ChatSubmitSecondaryAgentAction, IChatExecuteActionContext, SubmitAction } from 'vs/workbench/contrib/chat/browser/actions/chatExecuteActions';
import { IChatWidget } from 'vs/workbench/contrib/chat/browser/chat';
import { ChatFollowups } from 'vs/workbench/contrib/chat/browser/chatFollowups';
import { ChatAgentLocation, IChatAgentService } from 'vs/workbench/contrib/chat/common/chatAgents';
import { CONTEXT_CHAT_INPUT_CURSOR_AT_TOP, CONTEXT_CHAT_INPUT_HAS_FOCUS, CONTEXT_CHAT_INPUT_HAS_TEXT, CONTEXT_IN_CHAT_INPUT } from 'vs/workbench/contrib/chat/common/chatContextKeys';
>>>>>>> bb7bd51f
import { IChatFollowup } from 'vs/workbench/contrib/chat/common/chatService';
import { IChatResponseViewModel } from 'vs/workbench/contrib/chat/common/chatViewModel';
import { IChatHistoryEntry, IChatWidgetHistoryService } from 'vs/workbench/contrib/chat/common/chatWidgetHistoryService';
import { getSimpleCodeEditorWidgetOptions, getSimpleEditorOptions } from 'vs/workbench/contrib/codeEditor/browser/simpleEditorOptions';

const $ = dom.$;

const INPUT_EDITOR_MIN_HEIGHT = 80;
const INPUT_EDITOR_MAX_HEIGHT = 250;

interface IChatInputPartOptions {
	renderFollowups: boolean;
	renderStyle?: 'default' | 'compact';
	menus: {
		executeToolbar: MenuId;
		inputSideToolbar?: MenuId;
		telemetrySource?: string;
	};
	editorOverflowWidgetsDomNode?: HTMLElement;
}

export class ChatInputPart extends Disposable implements IHistoryNavigationWidget {
	static readonly INPUT_SCHEME = 'chatSessionInput';
	private static _counter = 0;

	private _onDidLoadInputState = this._register(new Emitter<any>());
	readonly onDidLoadInputState = this._onDidLoadInputState.event;

	private _onDidChangeHeight = this._register(new Emitter<void>());
	readonly onDidChangeHeight = this._onDidChangeHeight.event;

	private _onDidFocus = this._register(new Emitter<void>());
	readonly onDidFocus = this._onDidFocus.event;

	private _onDidBlur = this._register(new Emitter<void>());
	readonly onDidBlur = this._onDidBlur.event;

	private _onDidAcceptFollowup = this._register(new Emitter<{ followup: IChatFollowup; response: IChatResponseViewModel | undefined }>());
	readonly onDidAcceptFollowup = this._onDidAcceptFollowup.event;

	private inputEditorHeight = 0;
	protected container!: HTMLElement;

<<<<<<< HEAD
	protected followupsContainer!: HTMLElement;
	private followupsDisposables = this._register(new DisposableStore());
=======
	private inputSideToolbarContainer?: HTMLElement;

	private followupsContainer!: HTMLElement;
	private readonly followupsDisposables = this._register(new DisposableStore());

	private implicitContextContainer!: HTMLElement;
	private implicitContextLabel!: HTMLElement;
	private implicitContextCheckbox!: Checkbox;
	private implicitContextSettingEnabled = false;
	get implicitContextEnabled() {
		return this.implicitContextCheckbox.checked;
	}

	private _inputPartHeight: number = 0;
	get inputPartHeight() {
		return this._inputPartHeight;
	}
>>>>>>> bb7bd51f

	private _inputEditor!: CodeEditorWidget;
	private _inputEditorElement!: HTMLElement;

	protected requesterContainer!: HTMLElement;
	protected modelNameContainer!: HTMLElement;

	private toolbar!: MenuWorkbenchToolBar;

	get inputEditor() {
		return this._inputEditor;
	}

	private history: HistoryNavigator<IChatHistoryEntry>;
	private historyNavigationBackwardsEnablement!: IContextKey<boolean>;
	private historyNavigationForewardsEnablement!: IContextKey<boolean>;
	private onHistoryEntry = false;
	private inHistoryNavigation = false;
	private inputModel: ITextModel | undefined;
	private inputEditorHasText: IContextKey<boolean>;
	private chatCursorAtTop: IContextKey<boolean>;
	private inputEditorHasFocus: IContextKey<boolean>;
	private providerId: string | undefined;

	private cachedDimensions: dom.Dimension | undefined;
	private cachedToolbarWidth: number | undefined;

	readonly inputUri = URI.parse(`${ChatInputPart.INPUT_SCHEME}:input-${ChatInputPart._counter++}`);

	constructor(
		// private readonly editorOptions: ChatEditorOptions, // TODO this should be used
<<<<<<< HEAD
		protected readonly options: { renderFollowups: boolean; renderStyle?: 'default' | 'compact' },
		@IChatWidgetHistoryService protected readonly historyService: IChatWidgetHistoryService,
		@IModelService protected readonly modelService: IModelService,
		@IInstantiationService protected readonly instantiationService: IInstantiationService,
		@IContextKeyService protected readonly contextKeyService: IContextKeyService,
		@IConfigurationService protected readonly configurationService: IConfigurationService,
		@IKeybindingService protected readonly keybindingService: IKeybindingService,
		@IAccessibilityService protected readonly accessibilityService: IAccessibilityService,
		@IAIModelSelectionService protected readonly aiModelSelectionService: IAIModelSelectionService
=======
		private readonly location: ChatAgentLocation,
		private readonly options: IChatInputPartOptions,
		@IChatWidgetHistoryService private readonly historyService: IChatWidgetHistoryService,
		@IModelService private readonly modelService: IModelService,
		@IInstantiationService private readonly instantiationService: IInstantiationService,
		@IContextKeyService private readonly contextKeyService: IContextKeyService,
		@IConfigurationService private readonly configurationService: IConfigurationService,
		@IKeybindingService private readonly keybindingService: IKeybindingService,
		@IAccessibilityService private readonly accessibilityService: IAccessibilityService,
>>>>>>> bb7bd51f
	) {
		super();

		this.inputEditorHasText = CONTEXT_CHAT_INPUT_HAS_TEXT.bindTo(contextKeyService);
		this.chatCursorAtTop = CONTEXT_CHAT_INPUT_CURSOR_AT_TOP.bindTo(contextKeyService);
		this.inputEditorHasFocus = CONTEXT_CHAT_INPUT_HAS_FOCUS.bindTo(contextKeyService);

		this.history = new HistoryNavigator([], 5);
		this._register(this.historyService.onDidClearHistory(() => this.history.clear()));

		this.implicitContextSettingEnabled = this.configurationService.getValue<boolean>('chat.experimental.implicitContext');
		this._register(this.configurationService.onDidChangeConfiguration(e => {
			if (e.affectsConfiguration(AccessibilityVerbositySettingId.Chat)) {
				this.inputEditor.updateOptions({ ariaLabel: this._getAriaLabel() });
			}

			if (e.affectsConfiguration('chat.experimental.implicitContext')) {
				this.implicitContextSettingEnabled = this.configurationService.getValue<boolean>('chat.experimental.implicitContext');
			}
		}));
		this._register(this.aiModelSelectionService.onDidChangeModelSelection(() => {
			this._renderModelName();
		}));
	}

	protected _getAriaLabel(): string {
		const verbose = this.configurationService.getValue<boolean>(AccessibilityVerbositySettingId.Chat);
		if (verbose) {
			const kbLabel = this.keybindingService.lookupKeybinding(AccessibilityCommandId.OpenAccessibilityHelp)?.getLabel();
			return kbLabel ? localize('actions.chat.accessibiltyHelp', "Chat Input,  Type to ask questions or type / for topics, press enter to send out the request. Use {0} for Chat Accessibility Help.", kbLabel) : localize('chatInput.accessibilityHelpNoKb', "Chat Input,  Type code here and press Enter to run. Use the Chat Accessibility Help command for more information.");
		}
		return localize('chatInput', "Chat Input");
	}

	setState(providerId: string, inputValue: string | undefined, requester?: IChatRequester): void {
		this.providerId = providerId;
		const history = this.historyService.getHistory(providerId);
		this.history = new HistoryNavigator(history, 50);

		if (typeof inputValue === 'string') {
			this.setValue(inputValue);
		}

		if (providerId === 'cs-chat') {
			this.container.classList.replace('interactive-input-part', 'cschat-input-part');
			if (!this.requesterContainer) {
				const secondChild = this.container.childNodes[1];
				const header = $('.header');
				this.container.insertBefore(header, secondChild);
				const user = dom.append(header, $('.user'));
				const model = dom.append(header, $('.slow-model'));
				dom.append(user, $('.avatar-container'));
				dom.append(user, $('h3.username'));
				this.requesterContainer = user;
				this.modelNameContainer = model;
				this.modelNameContainer.style.display = 'none';

				this.inputEditor.updateOptions({
					fontFamily: EDITOR_FONT_DEFAULTS.fontFamily,
					cursorWidth: 3,
					acceptSuggestionOnEnter: 'on'
				});
			}

			if (requester) {
				this._renderRequester(requester);
			}
			this._renderModelName();
		}
	}

	get element(): HTMLElement {
		return this.container;
	}

	showPreviousValue(): void {
		this.navigateHistory(true);
	}

	showNextValue(): void {
		this.navigateHistory(false);
	}

	private navigateHistory(previous: boolean): void {
		const historyEntry = (previous ?
			(this.history.previous() ?? this.history.first()) : this.history.next())
			?? { text: '' };

		this.onHistoryEntry = previous || this.history.current() !== null;

		aria.status(historyEntry.text);

		this.inHistoryNavigation = true;
		this.setValue(historyEntry.text);
		this.inHistoryNavigation = false;

		this._onDidLoadInputState.fire(historyEntry.state);
		if (previous) {
			this._inputEditor.setPosition({ lineNumber: 1, column: 1 });
		} else {
			const model = this._inputEditor.getModel();
			if (!model) {
				return;
			}

			this._inputEditor.setPosition(getLastPosition(model));
		}
	}

	setValue(value: string): void {
		this.inputEditor.setValue(value);
		// always leave cursor at the end
		this.inputEditor.setPosition({ lineNumber: 1, column: value.length + 1 });
	}

	focus() {
		this._inputEditor.focus();
	}

	hasFocus(): boolean {
		return this._inputEditor.hasWidgetFocus();
	}

	/**
	 * Reset the input and update history.
	 * @param userQuery If provided, this will be added to the history. Followups and programmatic queries should not be passed.
	 */
	async acceptInput(userQuery?: string, inputState?: any): Promise<void> {
		if (userQuery) {
			let element = this.history.getHistory().find(candidate => candidate.text === userQuery);
			if (!element) {
				element = { text: userQuery, state: inputState };
			} else {
				element.state = inputState;
			}
			this.history.add(element);
		}

		if (this.accessibilityService.isScreenReaderOptimized() && isMacintosh) {
			this._acceptInputForVoiceover();
		} else {
			this._inputEditor.focus();
			this._inputEditor.setValue('');
		}
	}

	private _acceptInputForVoiceover(): void {
		const domNode = this._inputEditor.getDomNode();
		if (!domNode) {
			return;
		}
		// Remove the input editor from the DOM temporarily to prevent VoiceOver
		// from reading the cleared text (the request) to the user.
		this._inputEditorElement.removeChild(domNode);
		this._inputEditor.setValue('');
		this._inputEditorElement.appendChild(domNode);
		this._inputEditor.focus();
	}

	render(container: HTMLElement, initialValue: string, widget: IChatWidget) {
		this.container = dom.append(container, $('.interactive-input-part'));
		this.container.classList.toggle('compact', this.options.renderStyle === 'compact');

		this.followupsContainer = dom.append(this.container, $('.interactive-input-followups'));
		this.implicitContextContainer = dom.append(this.container, $('.chat-implicit-context'));
		this.initImplicitContext(this.implicitContextContainer);
		const inputAndSideToolbar = dom.append(this.container, $('.interactive-input-and-side-toolbar'));
		const inputContainer = dom.append(inputAndSideToolbar, $('.interactive-input-and-execute-toolbar'));

		const inputScopedContextKeyService = this._register(this.contextKeyService.createScoped(inputContainer));
		CONTEXT_IN_CHAT_INPUT.bindTo(inputScopedContextKeyService).set(true);
		const scopedInstantiationService = this.instantiationService.createChild(new ServiceCollection([IContextKeyService, inputScopedContextKeyService]));

		const { historyNavigationBackwardsEnablement, historyNavigationForwardsEnablement } = this._register(registerAndCreateHistoryNavigationContext(inputScopedContextKeyService, this));
		this.historyNavigationBackwardsEnablement = historyNavigationBackwardsEnablement;
		this.historyNavigationForewardsEnablement = historyNavigationForwardsEnablement;

		const options: IEditorConstructionOptions = getSimpleEditorOptions(this.configurationService);
		options.overflowWidgetsDomNode = this.options.editorOverflowWidgetsDomNode;
		options.readOnly = false;
		options.ariaLabel = this._getAriaLabel();
		options.fontFamily = DEFAULT_FONT_FAMILY;
		options.fontSize = 13;
		options.lineHeight = 20;
		options.padding = this.options.renderStyle === 'compact' ? { top: 2, bottom: 2 } : { top: 8, bottom: 8 };
		options.cursorWidth = 1;
		options.wrappingStrategy = 'advanced';
		options.bracketPairColorization = { enabled: false };
		options.suggest = {
			showIcons: false,
			showSnippets: false,
			showWords: true,
			showStatusBar: false,
			insertMode: 'replace',
		};
		options.scrollbar = { ...(options.scrollbar ?? {}), vertical: 'hidden' };

		this._inputEditorElement = dom.append(inputContainer, $('.interactive-input-editor'));
		const editorOptions = getSimpleCodeEditorWidgetOptions();
		editorOptions.contributions?.push(...EditorExtensionsRegistry.getSomeEditorContributions([HoverController.ID]));
		this._inputEditor = this._register(scopedInstantiationService.createInstance(CodeEditorWidget, this._inputEditorElement, options, editorOptions));

		this._register(this._inputEditor.onDidChangeModelContent(() => {
			const currentHeight = Math.min(this._inputEditor.getContentHeight(), INPUT_EDITOR_MAX_HEIGHT);
			if (currentHeight !== this.inputEditorHeight) {
				this.inputEditorHeight = currentHeight;
				this._onDidChangeHeight.fire();
			}

			// Only allow history navigation when the input is empty.
			// (If this model change happened as a result of a history navigation, this is canceled out by a call in this.navigateHistory)
			const model = this._inputEditor.getModel();
			const inputHasText = !!model && model.getValue().trim().length > 0;
			this.inputEditorHasText.set(inputHasText);

			// If the user is typing on a history entry, then reset the onHistoryEntry flag so that history navigation can be disabled
			if (!this.inHistoryNavigation) {
				this.onHistoryEntry = false;
			}

			if (!this.onHistoryEntry) {
				this.historyNavigationForewardsEnablement.set(!inputHasText);
				this.historyNavigationBackwardsEnablement.set(!inputHasText);
			}
		}));
		this._register(this._inputEditor.onDidFocusEditorText(() => {
			this.inputEditorHasFocus.set(true);
			this._onDidFocus.fire();
			inputContainer.classList.toggle('focused', true);
		}));
		this._register(this._inputEditor.onDidBlurEditorText(() => {
			this.inputEditorHasFocus.set(false);
			inputContainer.classList.toggle('focused', false);

			this._onDidBlur.fire();
		}));
		this._register(this._inputEditor.onDidChangeCursorPosition(e => {
			const model = this._inputEditor.getModel();
			if (!model) {
				return;
			}

			const atTop = e.position.column === 1 && e.position.lineNumber === 1;
			this.chatCursorAtTop.set(atTop);

			if (this.onHistoryEntry) {
				this.historyNavigationBackwardsEnablement.set(atTop);
				this.historyNavigationForewardsEnablement.set(e.position.equals(getLastPosition(model)));
			}
		}));

		this.toolbar = this._register(this.instantiationService.createInstance(MenuWorkbenchToolBar, inputContainer, this.options.menus.executeToolbar, {
			telemetrySource: this.options.menus.telemetrySource,
			menuOptions: {
				shouldForwardArgs: true
			},
			hiddenItemStrategy: HiddenItemStrategy.Ignore, // keep it lean when hiding items and avoid a "..." overflow menu
			actionViewItemProvider: (action, options) => {
				if (this.location === ChatAgentLocation.Panel) {
					if ((action.id === SubmitAction.ID || action.id === CancelAction.ID) && action instanceof MenuItemAction) {
						const dropdownAction = this.instantiationService.createInstance(MenuItemAction, { id: 'chat.moreExecuteActions', title: localize('notebook.moreExecuteActionsLabel', "More..."), icon: Codicon.chevronDown }, undefined, undefined, undefined, undefined);
						return this.instantiationService.createInstance(ChatSubmitDropdownActionItem, action, dropdownAction);
					}
				}

				return undefined;
			}
		}));
		this.toolbar.getElement().classList.add('interactive-execute-toolbar');
		this.toolbar.context = { widget } satisfies IChatExecuteActionContext;
		this._register(this.toolbar.onDidChangeMenuItems(() => {
			if (this.cachedDimensions && typeof this.cachedToolbarWidth === 'number' && this.cachedToolbarWidth !== this.toolbar.getItemsWidth()) {
				this.layout(this.cachedDimensions.height, this.cachedDimensions.width);
			}
		}));

		if (this.options.menus.inputSideToolbar) {
			const toolbarSide = this._register(this.instantiationService.createInstance(MenuWorkbenchToolBar, inputAndSideToolbar, this.options.menus.inputSideToolbar, {
				telemetrySource: this.options.menus.telemetrySource,
				menuOptions: {
					shouldForwardArgs: true
				}
			}));
			this.inputSideToolbarContainer = toolbarSide.getElement();
			toolbarSide.getElement().classList.add('chat-side-toolbar');
			toolbarSide.context = { widget } satisfies IChatExecuteActionContext;
		}

		let inputModel = this.modelService.getModel(this.inputUri);
		if (!inputModel) {
			inputModel = this.modelService.createModel('', null, this.inputUri, true);
			this._register(inputModel);
		}

		this.inputModel = inputModel;
		this.inputModel.updateOptions({ bracketColorizationOptions: { enabled: false, independentColorPoolPerBracketType: false } });
		this._inputEditor.setModel(this.inputModel);
		if (initialValue) {
			this.inputModel.setValue(initialValue);
			const lineNumber = this.inputModel.getLineCount();
			this._inputEditor.setPosition({ lineNumber, column: this.inputModel.getLineMaxColumn(lineNumber) });
		}
	}

	private initImplicitContext(container: HTMLElement) {
		this.implicitContextCheckbox = new Checkbox('#selection', true, { ...defaultCheckboxStyles, checkboxBorder: asCssVariableWithDefault(checkboxBorder, inputBackground) });
		container.append(this.implicitContextCheckbox.domNode);
		this.implicitContextLabel = dom.append(container, $('span.chat-implicit-context-label'));
		this.implicitContextLabel.textContent = '#selection';
	}

	setImplicitContextKinds(kinds: string[]) {
		dom.setVisibility(this.implicitContextSettingEnabled && kinds.length > 0, this.implicitContextContainer);
		this.implicitContextLabel.textContent = localize('use', "Use") + ' ' + kinds.map(k => `#${k}`).join(', ');
	}

	async renderFollowups(items: IChatFollowup[] | undefined, response: IChatResponseViewModel | undefined): Promise<void> {
		if (!this.options.renderFollowups) {
			return;
		}
		this.followupsDisposables.clear();
		dom.clearNode(this.followupsContainer);

		if (items && items.length > 0) {
			this.followupsDisposables.add(this.instantiationService.createInstance<typeof ChatFollowups<IChatFollowup>, ChatFollowups<IChatFollowup>>(ChatFollowups, this.followupsContainer, items, this.location, undefined, followup => this._onDidAcceptFollowup.fire({ followup, response })));
		}
	}

	get contentHeight(): number {
		const data = this.getLayoutData();
		return data.followupsHeight + data.inputPartEditorHeight + data.inputPartVerticalPadding + data.inputEditorBorder + data.implicitContextHeight;
	}

	layout(height: number, width: number) {
		this.cachedDimensions = new dom.Dimension(width, height);

		return this._layout(height, width);
	}

<<<<<<< HEAD
	private _layout(height: number, width: number, allowRecurse = true): number {
		const followupsHeight = this.followupsContainer.offsetHeight;
		const requesterHeight = this.requesterContainer?.offsetHeight ?? 0;

		if (this.providerId === 'cs-chat') {
			const inputPartBorder = 0;
			const inputPartHorizontalPadding = 32;
			const inputPartVerticalPadding = 30;
			let inputEditorHeight = Math.min(this._inputEditor.getContentHeight(), height - followupsHeight - requesterHeight - inputPartHorizontalPadding - inputPartBorder, INPUT_EDITOR_MAX_HEIGHT);
			inputEditorHeight = Math.max(inputEditorHeight, INPUT_EDITOR_MIN_HEIGHT);

			const inputEditorBorder = 0;
			const inputPartHeight = followupsHeight + requesterHeight + inputEditorHeight + inputPartVerticalPadding + inputPartBorder + inputEditorBorder;

			const editorBorder = 0;
			const editorPadding = 0;
			const executeToolbarHeight = this.cachedToolbarWidth = this.toolbar.getItemsWidth();
			const sideToolbarHeight = this.options.renderStyle === 'compact' ? 20 : 0;

			const initialEditorScrollWidth = this._inputEditor.getScrollWidth();
			this._inputEditor.layout({ width: width - inputPartHorizontalPadding - editorBorder - editorPadding - sideToolbarHeight, height: inputEditorHeight });

			if (allowRecurse && initialEditorScrollWidth < 10) {
				// This is probably the initial layout. Now that the editor is layed out with its correct width, it should report the correct contentHeight
				return this._layout(height, width, false);
			}

			return inputPartHeight + executeToolbarHeight;
		}
=======
	private previousInputEditorDimension: IDimension | undefined;
	private _layout(height: number, width: number, allowRecurse = true): void {
>>>>>>> bb7bd51f

		const data = this.getLayoutData();

		const inputEditorHeight = Math.min(data.inputPartEditorHeight, height - data.followupsHeight - data.inputPartVerticalPadding);

		this._inputPartHeight = data.followupsHeight + inputEditorHeight + data.inputPartVerticalPadding + data.inputEditorBorder + data.implicitContextHeight;

		const initialEditorScrollWidth = this._inputEditor.getScrollWidth();
		const newEditorWidth = width - data.inputPartHorizontalPadding - data.editorBorder - data.editorPadding - data.executeToolbarWidth - data.sideToolbarWidth - data.toolbarPadding;
		const newDimension = { width: newEditorWidth, height: inputEditorHeight };
		if (!this.previousInputEditorDimension || (this.previousInputEditorDimension.width !== newDimension.width || this.previousInputEditorDimension.height !== newDimension.height)) {
			// This layout call has side-effects that are hard to understand. eg if we are calling this inside a onDidChangeContent handler, this can trigger the next onDidChangeContent handler
			// to be invoked, and we have a lot of these on this editor. Only doing a layout this when the editor size has actually changed makes it much easier to follow.
			this._inputEditor.layout(newDimension);
			this.previousInputEditorDimension = newDimension;
		}

		if (allowRecurse && initialEditorScrollWidth < 10) {
			// This is probably the initial layout. Now that the editor is layed out with its correct width, it should report the correct contentHeight
			return this._layout(height, width, false);
		}
	}

	private getLayoutData() {
		return {
			inputEditorBorder: 2,
			followupsHeight: this.followupsContainer.offsetHeight,
			inputPartEditorHeight: Math.min(this._inputEditor.getContentHeight(), INPUT_EDITOR_MAX_HEIGHT),
			inputPartHorizontalPadding: this.options.renderStyle === 'compact' ? 8 : 40,
			inputPartVerticalPadding: this.options.renderStyle === 'compact' ? 12 : 24,
			implicitContextHeight: this.implicitContextContainer.offsetHeight,
			editorBorder: 2,
			editorPadding: 12,
			toolbarPadding: 4,
			executeToolbarWidth: this.cachedToolbarWidth = this.toolbar.getItemsWidth(),
			sideToolbarWidth: this.inputSideToolbarContainer ? dom.getTotalWidth(this.inputSideToolbarContainer) + 4 /*gap*/ : 0,
		};
	}

	saveState(): void {
		const inputHistory = this.history.getHistory();
		this.historyService.saveHistory(this.providerId!, inputHistory);
	}

	private _renderRequester(requester: IChatRequester): void {
		const username = requester.username || localize('requester', "You");
		this.requesterContainer.querySelector('h3.username')!.textContent = username;

		const avatarContainer = this.requesterContainer.querySelector('.avatar-container')!;
		if (requester.avatarIconUri) {
			const avatarImgIcon = $<HTMLImageElement>('img.icon');
			avatarImgIcon.src = FileAccess.uriToBrowserUri(requester.avatarIconUri).toString(true);
			avatarContainer.replaceChildren($('.avatar', undefined, avatarImgIcon));
		} else {
			const defaultIcon = Codicon.account;
			const avatarIcon = $(ThemeIcon.asCSSSelector(defaultIcon));
			avatarContainer.replaceChildren($('.avatar.codicon-avatar', undefined, avatarIcon));
		}
	}

	private async _renderModelName(): Promise<void> {
		const modelSelectionSettings = await this.aiModelSelectionService.getValidatedModelSelectionSettings();
		const modelName = modelSelectionSettings.models[modelSelectionSettings.slowModel].name;

		if (modelName) {
			this.modelNameContainer.textContent = modelName;
			this.modelNameContainer.style.display = 'block';
		} else {
			this.modelNameContainer.style.display = 'none';
		}
	}
}

function getLastPosition(model: ITextModel): IPosition {
	return { lineNumber: model.getLineCount(), column: model.getLineLength(model.getLineCount()) + 1 };
}

// This does seems like a lot just to customize an item with dropdown. This whole class exists just because we need an
// onDidChange listener on the submenu, which is apparently not needed in other cases.
class ChatSubmitDropdownActionItem extends DropdownWithPrimaryActionViewItem {
	constructor(
		action: MenuItemAction,
		dropdownAction: IAction,
		@IMenuService menuService: IMenuService,
		@IContextMenuService contextMenuService: IContextMenuService,
		@IChatAgentService chatAgentService: IChatAgentService,
		@IContextKeyService contextKeyService: IContextKeyService,
		@IKeybindingService keybindingService: IKeybindingService,
		@INotificationService notificationService: INotificationService,
		@IThemeService themeService: IThemeService,
		@IAccessibilityService accessibilityService: IAccessibilityService
	) {
		super(
			action,
			dropdownAction,
			[],
			'',
			contextMenuService,
			{
				getKeyBinding: (action: IAction) => keybindingService.lookupKeybinding(action.id, contextKeyService)
			},
			keybindingService,
			notificationService,
			contextKeyService,
			themeService,
			accessibilityService);
		const menu = menuService.createMenu(MenuId.ChatExecuteSecondary, contextKeyService);
		const setActions = () => {
			const secondary: IAction[] = [];
			createAndFillInActionBarActions(menu, { shouldForwardArgs: true }, secondary);
			const secondaryAgent = chatAgentService.getSecondaryAgent();
			if (secondaryAgent) {
				secondary.forEach(a => {
					if (a.id === ChatSubmitSecondaryAgentAction.ID) {
						a.label = localize('chat.submitToSecondaryAgent', "Send to @{0}", secondaryAgent.name);
					}

					return a;
				});
			}

			this.update(dropdownAction, secondary);
		};
		setActions();
		this._register(menu.onDidChange(() => setActions()));
	}
}<|MERGE_RESOLUTION|>--- conflicted
+++ resolved
@@ -20,11 +20,8 @@
 import { IEditorConstructionOptions } from 'vs/editor/browser/config/editorConfiguration';
 import { EditorExtensionsRegistry } from 'vs/editor/browser/editorExtensions';
 import { CodeEditorWidget } from 'vs/editor/browser/widget/codeEditor/codeEditorWidget';
-<<<<<<< HEAD
 import { EDITOR_FONT_DEFAULTS } from 'vs/editor/common/config/editorOptions';
-=======
 import { IDimension } from 'vs/editor/common/core/dimension';
->>>>>>> bb7bd51f
 import { IPosition } from 'vs/editor/common/core/position';
 import { ITextModel } from 'vs/editor/common/model';
 import { IModelService } from 'vs/editor/common/services/model';
@@ -34,12 +31,8 @@
 import { DropdownWithPrimaryActionViewItem } from 'vs/platform/actions/browser/dropdownWithPrimaryActionViewItem';
 import { createAndFillInActionBarActions } from 'vs/platform/actions/browser/menuEntryActionViewItem';
 import { HiddenItemStrategy, MenuWorkbenchToolBar } from 'vs/platform/actions/browser/toolbar';
-<<<<<<< HEAD
-import { MenuId } from 'vs/platform/actions/common/actions';
+import { IMenuService, MenuId, MenuItemAction } from 'vs/platform/actions/common/actions';
 import { IAIModelSelectionService } from 'vs/platform/aiModel/common/aiModels';
-=======
-import { IMenuService, MenuId, MenuItemAction } from 'vs/platform/actions/common/actions';
->>>>>>> bb7bd51f
 import { IConfigurationService } from 'vs/platform/configuration/common/configuration';
 import { IContextKey, IContextKeyService } from 'vs/platform/contextkey/common/contextkey';
 import { IContextMenuService } from 'vs/platform/contextview/browser/contextView';
@@ -53,22 +46,12 @@
 import { IThemeService } from 'vs/platform/theme/common/themeService';
 import { AccessibilityVerbositySettingId } from 'vs/workbench/contrib/accessibility/browser/accessibilityConfiguration';
 import { AccessibilityCommandId } from 'vs/workbench/contrib/accessibility/common/accessibilityCommands';
-<<<<<<< HEAD
-import { ChatSubmitEditorAction, ChatSubmitSecondaryAgentEditorAction } from 'vs/workbench/contrib/chat/browser/actions/chatActions';
-import { IChatExecuteActionContext, SubmitAction } from 'vs/workbench/contrib/chat/browser/actions/chatExecuteActions';
+import { CancelAction, ChatSubmitSecondaryAgentAction, IChatExecuteActionContext, SubmitAction } from 'vs/workbench/contrib/chat/browser/actions/chatExecuteActions';
 import { IChatWidget } from 'vs/workbench/contrib/chat/browser/chat';
 import { ChatFollowups } from 'vs/workbench/contrib/chat/browser/chatFollowups';
 import { IChatRequester } from 'vs/workbench/contrib/chat/browser/csChat';
-import { IChatAgentService } from 'vs/workbench/contrib/chat/common/chatAgents';
-import { CONTEXT_CHAT_INPUT_CURSOR_AT_TOP, CONTEXT_CHAT_INPUT_HAS_TEXT, CONTEXT_IN_CHAT_INPUT } from 'vs/workbench/contrib/chat/common/chatContextKeys';
-import { chatAgentLeader } from 'vs/workbench/contrib/chat/common/chatParserTypes';
-=======
-import { CancelAction, ChatSubmitSecondaryAgentAction, IChatExecuteActionContext, SubmitAction } from 'vs/workbench/contrib/chat/browser/actions/chatExecuteActions';
-import { IChatWidget } from 'vs/workbench/contrib/chat/browser/chat';
-import { ChatFollowups } from 'vs/workbench/contrib/chat/browser/chatFollowups';
 import { ChatAgentLocation, IChatAgentService } from 'vs/workbench/contrib/chat/common/chatAgents';
 import { CONTEXT_CHAT_INPUT_CURSOR_AT_TOP, CONTEXT_CHAT_INPUT_HAS_FOCUS, CONTEXT_CHAT_INPUT_HAS_TEXT, CONTEXT_IN_CHAT_INPUT } from 'vs/workbench/contrib/chat/common/chatContextKeys';
->>>>>>> bb7bd51f
 import { IChatFollowup } from 'vs/workbench/contrib/chat/common/chatService';
 import { IChatResponseViewModel } from 'vs/workbench/contrib/chat/common/chatViewModel';
 import { IChatHistoryEntry, IChatWidgetHistoryService } from 'vs/workbench/contrib/chat/common/chatWidgetHistoryService';
@@ -76,7 +59,7 @@
 
 const $ = dom.$;
 
-const INPUT_EDITOR_MIN_HEIGHT = 80;
+const CS_INPUT_EDITOR_MIN_HEIGHT = 140;
 const INPUT_EDITOR_MAX_HEIGHT = 250;
 
 interface IChatInputPartOptions {
@@ -112,10 +95,6 @@
 	private inputEditorHeight = 0;
 	protected container!: HTMLElement;
 
-<<<<<<< HEAD
-	protected followupsContainer!: HTMLElement;
-	private followupsDisposables = this._register(new DisposableStore());
-=======
 	private inputSideToolbarContainer?: HTMLElement;
 
 	private followupsContainer!: HTMLElement;
@@ -133,7 +112,6 @@
 	get inputPartHeight() {
 		return this._inputPartHeight;
 	}
->>>>>>> bb7bd51f
 
 	private _inputEditor!: CodeEditorWidget;
 	private _inputEditorElement!: HTMLElement;
@@ -165,8 +143,8 @@
 
 	constructor(
 		// private readonly editorOptions: ChatEditorOptions, // TODO this should be used
-<<<<<<< HEAD
-		protected readonly options: { renderFollowups: boolean; renderStyle?: 'default' | 'compact' },
+		protected readonly location: ChatAgentLocation,
+		protected readonly options: IChatInputPartOptions,
 		@IChatWidgetHistoryService protected readonly historyService: IChatWidgetHistoryService,
 		@IModelService protected readonly modelService: IModelService,
 		@IInstantiationService protected readonly instantiationService: IInstantiationService,
@@ -174,18 +152,7 @@
 		@IConfigurationService protected readonly configurationService: IConfigurationService,
 		@IKeybindingService protected readonly keybindingService: IKeybindingService,
 		@IAccessibilityService protected readonly accessibilityService: IAccessibilityService,
-		@IAIModelSelectionService protected readonly aiModelSelectionService: IAIModelSelectionService
-=======
-		private readonly location: ChatAgentLocation,
-		private readonly options: IChatInputPartOptions,
-		@IChatWidgetHistoryService private readonly historyService: IChatWidgetHistoryService,
-		@IModelService private readonly modelService: IModelService,
-		@IInstantiationService private readonly instantiationService: IInstantiationService,
-		@IContextKeyService private readonly contextKeyService: IContextKeyService,
-		@IConfigurationService private readonly configurationService: IConfigurationService,
-		@IKeybindingService private readonly keybindingService: IKeybindingService,
-		@IAccessibilityService private readonly accessibilityService: IAccessibilityService,
->>>>>>> bb7bd51f
+		@IAIModelSelectionService protected readonly aiModelSelectionService: IAIModelSelectionService,
 	) {
 		super();
 
@@ -525,40 +492,8 @@
 		return this._layout(height, width);
 	}
 
-<<<<<<< HEAD
-	private _layout(height: number, width: number, allowRecurse = true): number {
-		const followupsHeight = this.followupsContainer.offsetHeight;
-		const requesterHeight = this.requesterContainer?.offsetHeight ?? 0;
-
-		if (this.providerId === 'cs-chat') {
-			const inputPartBorder = 0;
-			const inputPartHorizontalPadding = 32;
-			const inputPartVerticalPadding = 30;
-			let inputEditorHeight = Math.min(this._inputEditor.getContentHeight(), height - followupsHeight - requesterHeight - inputPartHorizontalPadding - inputPartBorder, INPUT_EDITOR_MAX_HEIGHT);
-			inputEditorHeight = Math.max(inputEditorHeight, INPUT_EDITOR_MIN_HEIGHT);
-
-			const inputEditorBorder = 0;
-			const inputPartHeight = followupsHeight + requesterHeight + inputEditorHeight + inputPartVerticalPadding + inputPartBorder + inputEditorBorder;
-
-			const editorBorder = 0;
-			const editorPadding = 0;
-			const executeToolbarHeight = this.cachedToolbarWidth = this.toolbar.getItemsWidth();
-			const sideToolbarHeight = this.options.renderStyle === 'compact' ? 20 : 0;
-
-			const initialEditorScrollWidth = this._inputEditor.getScrollWidth();
-			this._inputEditor.layout({ width: width - inputPartHorizontalPadding - editorBorder - editorPadding - sideToolbarHeight, height: inputEditorHeight });
-
-			if (allowRecurse && initialEditorScrollWidth < 10) {
-				// This is probably the initial layout. Now that the editor is layed out with its correct width, it should report the correct contentHeight
-				return this._layout(height, width, false);
-			}
-
-			return inputPartHeight + executeToolbarHeight;
-		}
-=======
 	private previousInputEditorDimension: IDimension | undefined;
 	private _layout(height: number, width: number, allowRecurse = true): void {
->>>>>>> bb7bd51f
 
 		const data = this.getLayoutData();
 
@@ -586,11 +521,11 @@
 		return {
 			inputEditorBorder: 2,
 			followupsHeight: this.followupsContainer.offsetHeight,
-			inputPartEditorHeight: Math.min(this._inputEditor.getContentHeight(), INPUT_EDITOR_MAX_HEIGHT),
-			inputPartHorizontalPadding: this.options.renderStyle === 'compact' ? 8 : 40,
-			inputPartVerticalPadding: this.options.renderStyle === 'compact' ? 12 : 24,
+			inputPartEditorHeight: this.providerId === 'cs-chat' ? Math.max(this._inputEditor.getContentHeight(), CS_INPUT_EDITOR_MIN_HEIGHT) : Math.min(this._inputEditor.getContentHeight(), INPUT_EDITOR_MAX_HEIGHT),
+			inputPartHorizontalPadding: this.options.renderStyle === 'compact' ? 8 : this.providerId === 'cs-chat' ? 24 : 40,
+			inputPartVerticalPadding: this.options.renderStyle === 'compact' ? 12 : this.providerId === 'cs-chat' ? 34 : 24,
 			implicitContextHeight: this.implicitContextContainer.offsetHeight,
-			editorBorder: 2,
+			editorBorder: this.providerId === 'cs-chat' ? 0 : 2,
 			editorPadding: 12,
 			toolbarPadding: 4,
 			executeToolbarWidth: this.cachedToolbarWidth = this.toolbar.getItemsWidth(),
