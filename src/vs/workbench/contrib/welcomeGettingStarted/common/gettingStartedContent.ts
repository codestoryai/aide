/*---------------------------------------------------------------------------------------------
 *  Copyright (c) Microsoft Corporation. All rights reserved.
 *  Licensed under the MIT License. See License.txt in the project root for license information.
 *--------------------------------------------------------------------------------------------*/

import 'vs/workbench/contrib/welcomeGettingStarted/common/media/theme_picker';
import 'vs/workbench/contrib/welcomeGettingStarted/common/media/notebookProfile';
import { localize } from 'vs/nls';
import { Codicon } from 'vs/base/common/codicons';
import { ThemeIcon } from 'vs/base/common/themables';
import { registerIcon } from 'vs/platform/theme/common/iconRegistry';
import { NotebookSetting } from 'vs/workbench/contrib/notebook/common/notebookCommon';


const setupIcon = registerIcon('getting-started-setup', Codicon.zap, localize('getting-started-setup-icon', "Icon used for the setup category of welcome page"));
const beginnerIcon = registerIcon('getting-started-beginner', Codicon.lightbulb, localize('getting-started-beginner-icon', "Icon used for the beginner category of welcome page"));


export type BuiltinGettingStartedStep = {
	id: string;
	title: string;
	description: string;
	completionEvents?: string[];
	when?: string;
	media:
	| { type: 'image'; path: string | { hc: string; hcLight?: string; light: string; dark: string }; altText: string }
	| { type: 'svg'; path: string; altText: string }
	| { type: 'markdown'; path: string };
};

export type BuiltinGettingStartedCategory = {
	id: string;
	title: string;
	description: string;
	isFeatured: boolean;
	next?: string;
	icon: ThemeIcon;
	when?: string;
	content:
	| { type: 'steps'; steps: BuiltinGettingStartedStep[] };
};

export type BuiltinGettingStartedStartEntry = {
	id: string;
	title: string;
	description: string;
	icon: ThemeIcon;
	when?: string;
	content:
	| { type: 'startEntry'; command: string };
};

type GettingStartedWalkthroughContent = BuiltinGettingStartedCategory[];
type GettingStartedStartEntryContent = BuiltinGettingStartedStartEntry[];

export const startEntries: GettingStartedStartEntryContent = [
	{
		id: 'topLevelOpenMac',
		title: localize('gettingStarted.openMac.title', "Open folder"),
		description: localize('gettingStarted.openMac.description', "Open a file or folder to start working"),
		icon: Codicon.folderOpened,
		when: '!isWeb && isMac',
		content: {
			type: 'startEntry',
			command: 'command:workbench.action.files.openFileFolder',
		}
	},
	{
		id: 'topLevelOpenFile',
		title: localize('gettingStarted.openFile.title', "Open File..."),
		description: localize('gettingStarted.openFile.description', "Open a file to start working"),
		icon: Codicon.goToFile,
		when: 'isWeb || !isMac',
		content: {
			type: 'startEntry',
			command: 'command:workbench.action.files.openFile',
		}
	},
	{
		id: 'topLevelOpenFolder',
		title: localize('gettingStarted.openFolder.title', "Open folder"),
		description: localize('gettingStarted.openFolder.description', "Open a folder to start working"),
		icon: Codicon.folderOpened,
		when: '!isWeb && !isMac',
		content: {
			type: 'startEntry',
			command: 'command:workbench.action.files.openFolder',
		}
	},
	{
		id: 'topLevelOpenFolderWeb',
		title: localize('gettingStarted.openFolder.title', "Open folder"),
		description: localize('gettingStarted.openFolder.description', "Open a folder to start working"),
		icon: Codicon.folderOpened,
		when: '!openFolderWorkspaceSupport && workbenchState == \'workspace\'',
		content: {
			type: 'startEntry',
			command: 'command:workbench.action.files.openFolderViaWorkspace',
		}
	},
	{
		id: 'topLevelGitClone',
		title: localize('gettingStarted.topLevelGitClone.title', "Clone remote repository"),
		description: localize('gettingStarted.topLevelGitClone.description', "Clone a remote repository to a local folder"),
		when: 'config.git.enabled && !git.missing',
		icon: Codicon.sourceControl,
		content: {
			type: 'startEntry',
			command: 'command:git.clone',
		}
	},
	{
		id: 'topLevelGitOpen',
		title: localize('gettingStarted.topLevelGitOpen.title', "Open repository..."),
		description: localize('gettingStarted.topLevelGitOpen.description', "Connect to a remote repository or pull request to browse, search, edit, and commit"),
		when: 'workspacePlatform == \'webworker\'',
		icon: Codicon.sourceControl,
		content: {
			type: 'startEntry',
			command: 'command:remoteHub.openRepository',
		}
	},
	{
		id: 'topLevelShowWalkthroughs',
		title: localize('gettingStarted.topLevelShowWalkthroughs.title', "Open a walkthrough..."),
		description: localize('gettingStarted.topLevelShowWalkthroughs.description', "View a walkthrough on the editor or an extension"),
		icon: Codicon.checklist,
		when: 'allWalkthroughsHidden',
		content: {
			type: 'startEntry',
			command: 'command:welcome.showAllWalkthroughs',
		}
	},
	{
		id: 'topLevelRemoteOpen',
		title: localize('gettingStarted.topLevelRemoteOpen.title', "Connect to..."),
		description: localize('gettingStarted.topLevelRemoteOpen.description', "Connect to remote development workspaces."),
		when: '!isWeb',
		icon: Codicon.remote,
		content: {
			type: 'startEntry',
			command: 'command:workbench.action.remote.showMenu',
		}
	},
	{
		id: 'topLevelOpenTunnel',
		title: localize('gettingStarted.topLevelOpenTunnel.title', "Open Tunnel..."),
		description: localize('gettingStarted.topLevelOpenTunnel.description', "Connect to a remote machine through a Tunnel"),
		when: 'isWeb && showRemoteStartEntryInWeb',
		icon: Codicon.remote,
		content: {
			type: 'startEntry',
			command: 'command:workbench.action.remote.showWebStartEntryActions',
		}
	},
];

const Button = (title: string, href: string) => `[${title}](${href})`;

export const aideWalkthrough: GettingStartedWalkthroughContent = [
	{
		id: 'Beginner',
		title: localize('gettingStarted.beginner.title', "Aide how-tos"),
		icon: beginnerIcon,
		isFeatured: false,
		next: 'Intermediate',
		description: localize('gettingStarted.beginner.description', "Simple basics of how Aide works"),
		content: {
			type: 'steps',
			steps: [
				{
					id: 'playground',
					title: localize('gettingStarted.playground.title', "Ask Aide questions"),
					description:
						localize('gettingStarted.playground.description.interpolated', "Ask anything to Aide in the chat below to get started.\n{0}",
							Button(localize('openEditorPlayground', "Ask Aide something"), 'command:toSide:workbench.action.showInteractivePlayground')),
					media: {
						type: 'svg', altText: 'Editor Playground.', path: 'interactivePlayground.svg'
					},
				},
				{
					id: 'extensions',
					title: localize('gettingStarted.extensions.title', "Limitless extensibility"),
					description: localize('gettingStarted.extensions.description.interpolated', "Extensions are VS Code's power-ups. They range from handy productivity hacks, expanding out-of-the-box features, to adding completely new capabilities.\n{0}", Button(localize('browseRecommended', "Browse Recommended Extensions"), 'command:workbench.extensions.action.showRecommendedExtensions')),
					when: 'workspacePlatform != \'webworker\'',
					media: {
						type: 'svg', altText: 'VS Code extension marketplace with featured language extensions', path: 'extensions.svg'
					},
				},
				{
					id: 'settings',
					title: localize('gettingStarted.settings.title', "Tune your settings"),
					description: localize('gettingStarted.settings.description.interpolated', "Tweak every aspect of VS Code and your extensions to your liking. Commonly used settings are listed first to get you started.\n{0}", Button(localize('tweakSettings', "Tweak my Settings"), 'command:toSide:workbench.action.openSettings')),
					media: {
						type: 'svg', altText: 'VS Code Settings', path: 'settings.svg'
					},
				},
				{
					id: 'profiles',
					title: localize('gettingStarted.profiles.title', "Customize VS Code with Profiles"),
					description: localize('gettingStarted.profiles.description.interpolated', "Profiles let you create sets of VS Code customizations that include settings, extensions and UI state. Create your own profile from scratch or use the predefined set of profile templates for your specific workflow.\n{0}", Button(localize('tryProfiles', "Try Profiles"), 'command:workbench.profiles.actions.createProfile')),
					media: {
						type: 'svg', altText: 'VS Code Profiles', path: 'profiles.svg'
					},
				},
				{
					id: 'workspaceTrust',
					title: localize('gettingStarted.workspaceTrust.title', "Safely browse and edit code"),
					description: localize('gettingStarted.workspaceTrust.description.interpolated', "{0} lets you decide whether your project folders should **allow or restrict** automatic code execution __(required for extensions, debugging, etc)__.\nOpening a file/folder will prompt to grant trust. You can always {1} later.", Button(localize('workspaceTrust', "Workspace Trust"), 'https://github.com/microsoft/vscode-docs/blob/workspaceTrust/docs/editor/workspace-trust.md'), Button(localize('enableTrust', "enable trust"), 'command:toSide:workbench.action.manageTrustedDomain')),
					when: 'workspacePlatform != \'webworker\' && !isWorkspaceTrusted && workspaceFolderCount == 0',
					media: {
						type: 'svg', altText: 'Workspace Trust editor in Restricted mode and a primary button for switching to Trusted mode.', path: 'workspaceTrust.svg'
					},
				},
				{
					id: 'modeToggle',
					title: localize('gettingStarted.modeToggle.title', "Toggle between AI and IDE modes"),
					// allow-any-unicode-next-line
					description: localize('gettingStarted.modeToggle.description.interpolated', "In the off chance that Aide isn’t helpful, click the toggle on the top right to go back to the old way of doing things—typing code yourself.\n{0}", Button(localize('modeToggle', "Toggle IDE mode"), 'command:workbench.action.terminal.toggleTerminal')),
					when: 'workspacePlatform != \'webworker\' && remoteName != codespaces && !terminalIsOpen',
					media: {
						type: 'svg', altText: 'Aide IDE mode toggle', path: 'ai-toggle.svg'
					},
				},
			]
		}
	}
];

export const customizeAide: GettingStartedWalkthroughContent = [
	{
		id: 'Setup',
<<<<<<< HEAD
		title: localize('gettingStarted.setup.title', "Get started with Aide"),
		description: localize('gettingStarted.setup.description', "Discover the best customizations to make Aide yours."),
=======
		title: localize('gettingStarted.setup.title', "Get Started with VS Code"),
		description: localize('gettingStarted.setup.description', "Customize your editor, learn the basics, and start coding"),
>>>>>>> 345c8d09
		isFeatured: true,
		icon: setupIcon,
		when: '!isWeb',
		next: 'Beginner',
		content: {
			type: 'steps',
			steps: [
				{
					id: 'pickColorTheme',
<<<<<<< HEAD
					title: localize('gettingStarted.pickColor.title', "Pick a theme"),
					description: localize('gettingStarted.pickColor.description.interpolated', "The right color palette helps you focus on your code, is easy on your eyes, and is simply more fun to use.\n{0}", Button(localize('titleID', "Browse Color Themes"), 'command:workbench.action.selectTheme')),
					completionEvents: [
						'onSettingChanged:workbench.colorTheme',
						'onCommand:workbench.action.selectTheme'
					],
					media: { type: 'markdown', path: 'theme_picker', }
				},
			]
		}
	}
];

export const walkthroughs: GettingStartedWalkthroughContent = [
	{
		id: 'Setup',
		title: localize('gettingStarted.setup.title', "Get started with Aide"),
		description: localize('gettingStarted.setup.description', "Discover the best customizations to make Aide yours."),
		isFeatured: true,
		icon: setupIcon,
		when: '!isWeb',
		next: 'Beginner',
		content: {
			type: 'steps',
			steps: [
				{
					id: 'pickColorTheme',
					title: localize('gettingStarted.pickColor.title', "Pick a theme"),
					description: localize('gettingStarted.pickColor.description.interpolated', "The right color palette helps you focus on your code, is easy on your eyes, and is simply more fun to use.\n{0}", Button(localize('titleID', "Browse Color Themes"), 'command:workbench.action.selectTheme')),
=======
					title: localize('gettingStarted.pickColor.title', "Choose your theme"),
					description: localize('gettingStarted.pickColor.description.interpolated', "The right theme helps you focus on your code, is easy on your eyes, and is simply more fun to use.\n{0}", Button(localize('titleID', "Browse Color Themes"), 'command:workbench.action.selectTheme')),
>>>>>>> 345c8d09
					completionEvents: [
						'onSettingChanged:workbench.colorTheme',
						'onCommand:workbench.action.selectTheme'
					],
					media: { type: 'markdown', path: 'theme_picker', }
				},
				{
					id: 'extensionsWeb',
					title: localize('gettingStarted.extensions.title', "Code with extensions"),
					description: localize('gettingStarted.extensionsWeb.description.interpolated', "Extensions are VS Code's power-ups. A growing number are becoming available in the web.\n{0}", Button(localize('browsePopular', "Browse Popular Web Extensions"), 'command:workbench.extensions.action.showPopularExtensions')),
					when: 'workspacePlatform == \'webworker\'',
					media: {
						type: 'svg', altText: 'VS Code extension marketplace with featured language extensions', path: 'extensions-web.svg'
					},
				},
				{
					id: 'findLanguageExtensions',
					title: localize('gettingStarted.findLanguageExts.title', "Rich support for all your languages"),
					description: localize('gettingStarted.findLanguageExts.description.interpolated', "Code smarter with syntax highlighting, code completion, linting and debugging. While many languages are built-in, many more can be added as extensions.\n{0}", Button(localize('browseLangExts', "Browse Language Extensions"), 'command:workbench.extensions.action.showLanguageExtensions')),
					when: 'workspacePlatform != \'webworker\'',
					media: {
						type: 'svg', altText: 'Language extensions', path: 'languages.svg'
					},
				},
				{
					id: 'settings',
					title: localize('gettingStarted.settings.title', "Tune your settings"),
					description: localize('gettingStarted.settings.description.interpolated', "Customize every aspect of VS Code and your extensions to your liking. Commonly used settings are listed first to get you started.\n{0}", Button(localize('tweakSettings', "Open Settings"), 'command:toSide:workbench.action.openSettings')),
					media: {
						type: 'svg', altText: 'VS Code Settings', path: 'settings.svg'
					},
				},
				{
					id: 'settingsSync',
					title: localize('gettingStarted.settingsSync.title', "Sync settings across devices"),
					description: localize('gettingStarted.settingsSync.description.interpolated', "Keep your essential customizations backed up and updated across all your devices.\n{0}", Button(localize('enableSync', "Backup and Sync Settings"), 'command:workbench.userDataSync.actions.turnOn')),
					when: 'syncStatus != uninitialized',
					completionEvents: ['onEvent:sync-enabled'],
					media: {
						type: 'svg', altText: 'The "Turn on Sync" entry in the settings gear menu.', path: 'settingsSync.svg'
					},
				},
				{
					id: 'commandPaletteTask',
					title: localize('gettingStarted.commandPalette.title', "Unlock productivity with the Command Palette "),
					description: localize('gettingStarted.commandPalette.description.interpolated', "Run commands without reaching for your mouse to accomplish any task in VS Code.\n{0}", Button(localize('commandPalette', "Open Command Palette"), 'command:workbench.action.showCommands')),
					media: { type: 'svg', altText: 'Command Palette overlay for searching and executing commands.', path: 'commandPalette.svg' },
				},
				{
					id: 'pickAFolderTask-Mac',
					title: localize('gettingStarted.setup.OpenFolder.title', "Open up your code"),
					description: localize('gettingStarted.setup.OpenFolder.description.interpolated', "You're all set to start coding. Open a project folder to get your files into VS Code.\n{0}", Button(localize('pickFolder', "Pick a Folder"), 'command:workbench.action.files.openFileFolder')),
					when: 'isMac && workspaceFolderCount == 0',
					media: {
						type: 'svg', altText: 'Explorer view showing buttons for opening folder and cloning repository.', path: 'openFolder.svg'
					}
				},
				{
					id: 'pickAFolderTask-Other',
					title: localize('gettingStarted.setup.OpenFolder.title', "Open up your code"),
					description: localize('gettingStarted.setup.OpenFolder.description.interpolated', "You're all set to start coding. Open a project folder to get your files into VS Code.\n{0}", Button(localize('pickFolder', "Pick a Folder"), 'command:workbench.action.files.openFolder')),
					when: '!isMac && workspaceFolderCount == 0',
					media: {
						type: 'svg', altText: 'Explorer view showing buttons for opening folder and cloning repository.', path: 'openFolder.svg'
					}
				},
				{
					id: 'quickOpen',
					title: localize('gettingStarted.quickOpen.title', "Quickly navigate between your files"),
					description: localize('gettingStarted.quickOpen.description.interpolated', "Navigate between files in an instant with one keystroke. Tip: Open multiple files by pressing the right arrow key.\n{0}", Button(localize('quickOpen', "Quick Open a File"), 'command:toSide:workbench.action.quickOpen')),
					when: 'workspaceFolderCount != 0',
					media: {
						type: 'svg', altText: 'Go to file in quick search.', path: 'search.svg'
					}
				},
				{
					id: 'videoTutorial',
					title: localize('gettingStarted.videoTutorial.title', "Watch video tutorials"),
					description: localize('gettingStarted.videoTutorial.description.interpolated', "Watch the first in a series of short & practical video tutorials for VS Code's key features.\n{0}", Button(localize('watch', "Watch Tutorial"), 'https://aka.ms/vscode-getting-started-video')),
					media: { type: 'svg', altText: 'VS Code Settings', path: 'learn.svg' },
				}
			]
		}
	},

	{
		id: 'SetupWeb',
<<<<<<< HEAD
		title: localize('gettingStarted.setup.title', "Get started with Aide"),
		description: localize('gettingStarted.setup.description', "Discover the best customizations to make Aide yours."),
=======
		title: localize('gettingStarted.setupWeb.title', "Get Started with VS Code for the Web"),
		description: localize('gettingStarted.setupWeb.description', "Customize your editor, learn the basics, and start coding"),
>>>>>>> 345c8d09
		isFeatured: true,
		icon: setupIcon,
		when: 'isWeb',
		next: 'Beginner',
		content: {
			type: 'steps',
			steps: [
				{
					id: 'pickColorThemeWeb',
<<<<<<< HEAD
					title: localize('gettingStarted.pickColor.title', "Pick a theme"),
					description: localize('gettingStarted.pickColor.description.interpolated', "The right color palette helps you focus on your code, is easy on your eyes, and is simply more fun to use.\n{0}", Button(localize('titleID', "Browse Color Themes"), 'command:workbench.action.selectTheme')),
=======
					title: localize('gettingStarted.pickColor.title', "Choose your theme"),
					description: localize('gettingStarted.pickColor.description.interpolated', "The right theme helps you focus on your code, is easy on your eyes, and is simply more fun to use.\n{0}", Button(localize('titleID', "Browse Color Themes"), 'command:workbench.action.selectTheme')),
>>>>>>> 345c8d09
					completionEvents: [
						'onSettingChanged:workbench.colorTheme',
						'onCommand:workbench.action.selectTheme'
					],
					media: { type: 'markdown', path: 'theme_picker', }
				},
				{
					id: 'menuBarWeb',
					title: localize('gettingStarted.menuBar.title', "Just the right amount of UI"),
					description: localize('gettingStarted.menuBar.description.interpolated', "The full menu bar is available in the dropdown menu to make room for your code. Toggle its appearance for faster access. \n{0}", Button(localize('toggleMenuBar', "Toggle Menu Bar"), 'command:workbench.action.toggleMenuBar')),
					when: 'isWeb',
					media: {
						type: 'svg', altText: 'Comparing menu dropdown with the visible menu bar.', path: 'menuBar.svg'
					},
				},
				{
					id: 'extensionsWebWeb',
					title: localize('gettingStarted.extensions.title', "Code with extensions"),
					description: localize('gettingStarted.extensionsWeb.description.interpolated', "Extensions are VS Code's power-ups. A growing number are becoming available in the web.\n{0}", Button(localize('browsePopular', "Browse Popular Web Extensions"), 'command:workbench.extensions.action.showPopularExtensions')),
					when: 'workspacePlatform == \'webworker\'',
					media: {
						type: 'svg', altText: 'VS Code extension marketplace with featured language extensions', path: 'extensions-web.svg'
					},
				},
				{
					id: 'findLanguageExtensionsWeb',
					title: localize('gettingStarted.findLanguageExts.title', "Rich support for all your languages"),
					description: localize('gettingStarted.findLanguageExts.description.interpolated', "Code smarter with syntax highlighting, code completion, linting and debugging. While many languages are built-in, many more can be added as extensions.\n{0}", Button(localize('browseLangExts', "Browse Language Extensions"), 'command:workbench.extensions.action.showLanguageExtensions')),
					when: 'workspacePlatform != \'webworker\'',
					media: {
						type: 'svg', altText: 'Language extensions', path: 'languages.svg'
					},
				},
				{
					id: 'settingsSyncWeb',
					title: localize('gettingStarted.settingsSync.title', "Sync settings across devices"),
					description: localize('gettingStarted.settingsSync.description.interpolated', "Keep your essential customizations backed up and updated across all your devices.\n{0}", Button(localize('enableSync', "Backup and Sync Settings"), 'command:workbench.userDataSync.actions.turnOn')),
					when: 'syncStatus != uninitialized',
					completionEvents: ['onEvent:sync-enabled'],
					media: {
						type: 'svg', altText: 'The "Turn on Sync" entry in the settings gear menu.', path: 'settingsSync.svg'
					},
				},
				{
					id: 'commandPaletteTaskWeb',
					title: localize('gettingStarted.commandPalette.title', "Unlock productivity with the Command Palette "),
					description: localize('gettingStarted.commandPalette.description.interpolated', "Run commands without reaching for your mouse to accomplish any task in VS Code.\n{0}", Button(localize('commandPalette', "Open Command Palette"), 'command:workbench.action.showCommands')),
					media: { type: 'svg', altText: 'Command Palette overlay for searching and executing commands.', path: 'commandPalette.svg' },
				},
				{
					id: 'pickAFolderTask-WebWeb',
					title: localize('gettingStarted.setup.OpenFolder.title', "Open up your code"),
					description: localize('gettingStarted.setup.OpenFolderWeb.description.interpolated', "You're all set to start coding. You can open a local project or a remote repository to get your files into VS Code.\n{0}\n{1}", Button(localize('openFolder', "Open Folder"), 'command:workbench.action.addRootFolder'), Button(localize('openRepository', "Open Repository"), 'command:remoteHub.openRepository')),
					when: 'workspaceFolderCount == 0',
					media: {
						type: 'svg', altText: 'Explorer view showing buttons for opening folder and cloning repository.', path: 'openFolder.svg'
					}
				},
				{
					id: 'quickOpenWeb',
					title: localize('gettingStarted.quickOpen.title', "Quickly navigate between your files"),
					description: localize('gettingStarted.quickOpen.description.interpolated', "Navigate between files in an instant with one keystroke. Tip: Open multiple files by pressing the right arrow key.\n{0}", Button(localize('quickOpen', "Quick Open a File"), 'command:toSide:workbench.action.quickOpen')),
					when: 'workspaceFolderCount != 0',
					media: {
						type: 'svg', altText: 'Go to file in quick search.', path: 'search.svg'
					}
				}
			]
		}
	},

	{
		id: 'Beginner',
<<<<<<< HEAD
		title: localize('gettingStarted.beginner.title', "Aide how-tos"),
		icon: beginnerIcon,
		isFeatured: false,
		next: 'Intermediate',
		description: localize('gettingStarted.beginner.description', "Simple basics of how Aide works"),
=======
		isFeatured: false,
		title: localize('gettingStarted.beginner.title', "Learn the Fundamentals"),
		icon: beginnerIcon,
		description: localize('gettingStarted.beginner.description', "Get an overview of the most essential features"),
>>>>>>> 345c8d09
		content: {
			type: 'steps',
			steps: [
				{
<<<<<<< HEAD
					id: 'playground',
					title: localize('gettingStarted.playground.title', "Ask Aide questions"),
					description:
						localize('gettingStarted.playground.description.interpolated', "Ask anything to Aide in the chat below to get started.\n{0}",
							Button(localize('openEditorPlayground', "Ask Aide something"), 'command:toSide:workbench.action.showInteractivePlayground')),
					media: {
						type: 'svg', altText: 'Editor Playground.', path: 'interactivePlayground.svg'
					},
				},
				{
=======
>>>>>>> 345c8d09
					id: 'extensions',
					title: localize('gettingStarted.extensions.title', "Code with extensions"),
					description: localize('gettingStarted.extensions.description.interpolated', "Extensions are VS Code's power-ups. They range from handy productivity hacks, expanding out-of-the-box features, to adding completely new capabilities.\n{0}", Button(localize('browseRecommended', "Browse Recommended Extensions"), 'command:workbench.extensions.action.showRecommendedExtensions')),
					when: 'workspacePlatform != \'webworker\'',
					media: {
						type: 'svg', altText: 'VS Code extension marketplace with featured language extensions', path: 'extensions.svg'
					},
				},
				{
<<<<<<< HEAD
					id: 'settings',
					title: localize('gettingStarted.settings.title', "Tune your settings"),
					description: localize('gettingStarted.settings.description.interpolated', "Tweak every aspect of VS Code and your extensions to your liking. Commonly used settings are listed first to get you started.\n{0}", Button(localize('tweakSettings', "Tweak my Settings"), 'command:toSide:workbench.action.openSettings')),
					media: {
						type: 'svg', altText: 'VS Code Settings', path: 'settings.svg'
					},
				},
				{
					id: 'profiles',
					title: localize('gettingStarted.profiles.title', "Customize VS Code with Profiles"),
					description: localize('gettingStarted.profiles.description.interpolated', "Profiles let you create sets of VS Code customizations that include settings, extensions and UI state. Create your own profile from scratch or use the predefined set of profile templates for your specific workflow.\n{0}", Button(localize('tryProfiles', "Try Profiles"), 'command:workbench.profiles.actions.createProfile')),
					media: {
						type: 'svg', altText: 'VS Code Profiles', path: 'profiles.svg'
					},
				},
				{
					id: 'workspaceTrust',
					title: localize('gettingStarted.workspaceTrust.title', "Safely browse and edit code"),
					description: localize('gettingStarted.workspaceTrust.description.interpolated', "{0} lets you decide whether your project folders should **allow or restrict** automatic code execution __(required for extensions, debugging, etc)__.\nOpening a file/folder will prompt to grant trust. You can always {1} later.", Button(localize('workspaceTrust', "Workspace Trust"), 'https://github.com/microsoft/vscode-docs/blob/workspaceTrust/docs/editor/workspace-trust.md'), Button(localize('enableTrust', "enable trust"), 'command:toSide:workbench.action.manageTrustedDomain')),
					when: 'workspacePlatform != \'webworker\' && !isWorkspaceTrusted && workspaceFolderCount == 0',
					media: {
						type: 'svg', altText: 'Workspace Trust editor in Restricted mode and a primary button for switching to Trusted mode.', path: 'workspaceTrust.svg'
					},
				},
				{
					id: 'modeToggle',
					title: localize('gettingStarted.modeToggle.title', "Toggle between AI and IDE modes"),
					// allow-any-unicode-next-line
					description: localize('gettingStarted.modeToggle.description.interpolated', "In the off chance that Aide isn’t helpful, click the toggle on the top right to go back to the old way of doing things—typing code yourself.\n{0}", Button(localize('modeToggle', "Toggle IDE mode"), 'command:workbench.action.terminal.toggleTerminal')),
					when: 'workspacePlatform != \'webworker\' && remoteName != codespaces && !terminalIsOpen',
					media: {
						type: 'svg', altText: 'Aide IDE mode toggle', path: 'ai-toggle.svg'
					},
				},
			]
		}
	},

	{
		id: 'Intermediate',
		isFeatured: false,
		title: localize('gettingStarted.intermediate.title', "Boost your Productivity"),
		icon: intermediateIcon,
		description: localize('gettingStarted.intermediate.description', "Optimize your development workflow with these tips & tricks."),
		content: {
			type: 'steps',
			steps: [
				{
					id: 'splitview',
					title: localize('gettingStarted.splitview.title', "Side by side editing"),
					description: localize('gettingStarted.splitview.description.interpolated', "Make the most of your screen estate by opening files side by side, vertically and horizontally.\n{0}", Button(localize('splitEditor', "Split Editor"), 'command:workbench.action.splitEditor')),
=======
					id: 'terminal',
					title: localize('gettingStarted.terminal.title', "Built-in terminal"),
					description: localize('gettingStarted.terminal.description.interpolated', "Quickly run shell commands and monitor build output, right next to your code.\n{0}", Button(localize('showTerminal', "Open Terminal"), 'command:workbench.action.terminal.toggleTerminal')),
					when: 'workspacePlatform != \'webworker\' && remoteName != codespaces && !terminalIsOpen',
>>>>>>> 345c8d09
					media: {
						type: 'svg', altText: 'Integrated terminal running a few npm commands', path: 'terminal.svg'
					},
				},
				{
					id: 'debugging',
					title: localize('gettingStarted.debug.title', "Watch your code in action"),
					description: localize('gettingStarted.debug.description.interpolated', "Accelerate your edit, build, test, and debug loop by setting up a launch configuration.\n{0}", Button(localize('runProject', "Run your Project"), 'command:workbench.action.debug.selectandstart')),
					when: 'workspacePlatform != \'webworker\' && workspaceFolderCount != 0',
					media: {
						type: 'svg', altText: 'Run and debug view.', path: 'debug.svg',
					},
				},
				{
					id: 'scmClone',
					title: localize('gettingStarted.scm.title', "Track your code with Git"),
					description: localize('gettingStarted.scmClone.description.interpolated', "Set up the built-in version control for your project to track your changes and collaborate with others.\n{0}", Button(localize('cloneRepo', "Clone Repository"), 'command:git.clone')),
					when: 'config.git.enabled && !git.missing && workspaceFolderCount == 0',
					media: {
						type: 'svg', altText: 'Source Control view.', path: 'git.svg',
					},
				},
				{
					id: 'scmSetup',
					title: localize('gettingStarted.scm.title', "Track your code with Git"),
					description: localize('gettingStarted.scmSetup.description.interpolated', "Set up the built-in version control for your project to track your changes and collaborate with others.\n{0}", Button(localize('initRepo', "Initialize Git Repository"), 'command:git.init')),
					when: 'config.git.enabled && !git.missing && workspaceFolderCount != 0 && gitOpenRepositoryCount == 0',
					media: {
						type: 'svg', altText: 'Source Control view.', path: 'git.svg',
					},
				},
				{
					id: 'scm',
					title: localize('gettingStarted.scm.title', "Track your code with Git"),
					description: localize('gettingStarted.scm.description.interpolated', "No more looking up Git commands! Git and GitHub workflows are seamlessly integrated.\n{0}", Button(localize('openSCM', "Open Source Control"), 'command:workbench.view.scm')),
					when: 'config.git.enabled && !git.missing && workspaceFolderCount != 0 && gitOpenRepositoryCount != 0 && activeViewlet != \'workbench.view.scm\'',
					media: {
						type: 'svg', altText: 'Source Control view.', path: 'git.svg',
					},
				},
				{
					id: 'installGit',
					title: localize('gettingStarted.installGit.title', "Install Git"),
					description: localize({ key: 'gettingStarted.installGit.description.interpolated', comment: ['The placeholders are command link items should not be translated'] }, "Install Git to track changes in your projects.\n{0}\n{1}Reload window{2} after installation to complete Git setup.", Button(localize('installGit', "Install Git"), 'https://aka.ms/vscode-install-git'), '[', '](command:workbench.action.reloadWindow)'),
					when: 'git.missing',
					media: {
						type: 'svg', altText: 'Install Git.', path: 'git.svg',
					},
					completionEvents: [
						'onContext:git.state == initialized'
					]
				},

				{
					id: 'tasks',
					title: localize('gettingStarted.tasks.title', "Automate your project tasks"),
					when: 'workspaceFolderCount != 0 && workspacePlatform != \'webworker\'',
					description: localize('gettingStarted.tasks.description.interpolated', "Create tasks for your common workflows and enjoy the integrated experience of running scripts and automatically checking results.\n{0}", Button(localize('runTasks', "Run Auto-detected Tasks"), 'command:workbench.action.tasks.runTask')),
					media: {
						type: 'svg', altText: 'Task runner.', path: 'runTask.svg',
					},
				},
				{
					id: 'shortcuts',
					title: localize('gettingStarted.shortcuts.title', "Customize your shortcuts"),
					description: localize('gettingStarted.shortcuts.description.interpolated', "Once you have discovered your favorite commands, create custom keyboard shortcuts for instant access.\n{0}", Button(localize('keyboardShortcuts', "Keyboard Shortcuts"), 'command:toSide:workbench.action.openGlobalKeybindings')),
					media: {
						type: 'svg', altText: 'Interactive shortcuts.', path: 'shortcuts.svg',
					}
				},
				{
					id: 'workspaceTrust',
					title: localize('gettingStarted.workspaceTrust.title', "Safely browse and edit code"),
					description: localize('gettingStarted.workspaceTrust.description.interpolated', "{0} lets you decide whether your project folders should **allow or restrict** automatic code execution __(required for extensions, debugging, etc)__.\nOpening a file/folder will prompt to grant trust. You can always {1} later.", Button(localize('workspaceTrust', "Workspace Trust"), 'https://github.com/microsoft/vscode-docs/blob/workspaceTrust/docs/editor/workspace-trust.md'), Button(localize('enableTrust', "enable trust"), 'command:toSide:workbench.action.manageTrustedDomain')),
					when: 'workspacePlatform != \'webworker\' && !isWorkspaceTrusted && workspaceFolderCount == 0',
					media: {
						type: 'svg', altText: 'Workspace Trust editor in Restricted mode and a primary button for switching to Trusted mode.', path: 'workspaceTrust.svg'
					},
				},
			]
		}
	},
	{
		id: 'notebooks',
		title: localize('gettingStarted.notebook.title', "Customize Notebooks"),
		description: '',
		icon: setupIcon,
		isFeatured: false,
		when: `config.${NotebookSetting.openGettingStarted} && userHasOpenedNotebook`,
		content: {
			type: 'steps',
			steps: [
				{
					completionEvents: ['onCommand:notebook.setProfile'],
					id: 'notebookProfile',
					title: localize('gettingStarted.notebookProfile.title', "Select the layout for your notebooks"),
					description: localize('gettingStarted.notebookProfile.description', "Get notebooks to feel just the way you prefer"),
					when: 'userHasOpenedNotebook',
					media: {
						type: 'markdown', path: 'notebookProfile'
					}
				},
			]
		}
	}
];<|MERGE_RESOLUTION|>--- conflicted
+++ resolved
@@ -55,8 +55,18 @@
 
 export const startEntries: GettingStartedStartEntryContent = [
 	{
+		id: 'welcome.showNewFileEntries',
+		title: localize('gettingStarted.newFile.title', "New File..."),
+		description: localize('gettingStarted.newFile.description', "Open a new untitled text file, notebook, or custom editor."),
+		icon: Codicon.newFile,
+		content: {
+			type: 'startEntry',
+			command: 'command:welcome.showNewFileEntries',
+		}
+	},
+	{
 		id: 'topLevelOpenMac',
-		title: localize('gettingStarted.openMac.title', "Open folder"),
+		title: localize('gettingStarted.openMac.title', "Open..."),
 		description: localize('gettingStarted.openMac.description', "Open a file or folder to start working"),
 		icon: Codicon.folderOpened,
 		when: '!isWeb && isMac',
@@ -78,7 +88,7 @@
 	},
 	{
 		id: 'topLevelOpenFolder',
-		title: localize('gettingStarted.openFolder.title', "Open folder"),
+		title: localize('gettingStarted.openFolder.title', "Open Folder..."),
 		description: localize('gettingStarted.openFolder.description', "Open a folder to start working"),
 		icon: Codicon.folderOpened,
 		when: '!isWeb && !isMac',
@@ -89,7 +99,7 @@
 	},
 	{
 		id: 'topLevelOpenFolderWeb',
-		title: localize('gettingStarted.openFolder.title', "Open folder"),
+		title: localize('gettingStarted.openFolder.title', "Open Folder..."),
 		description: localize('gettingStarted.openFolder.description', "Open a folder to start working"),
 		icon: Codicon.folderOpened,
 		when: '!openFolderWorkspaceSupport && workbenchState == \'workspace\'',
@@ -100,7 +110,7 @@
 	},
 	{
 		id: 'topLevelGitClone',
-		title: localize('gettingStarted.topLevelGitClone.title', "Clone remote repository"),
+		title: localize('gettingStarted.topLevelGitClone.title', "Clone Git Repository..."),
 		description: localize('gettingStarted.topLevelGitClone.description', "Clone a remote repository to a local folder"),
 		when: 'config.git.enabled && !git.missing',
 		icon: Codicon.sourceControl,
@@ -111,7 +121,7 @@
 	},
 	{
 		id: 'topLevelGitOpen',
-		title: localize('gettingStarted.topLevelGitOpen.title', "Open repository..."),
+		title: localize('gettingStarted.topLevelGitOpen.title', "Open Repository..."),
 		description: localize('gettingStarted.topLevelGitOpen.description', "Connect to a remote repository or pull request to browse, search, edit, and commit"),
 		when: 'workspacePlatform == \'webworker\'',
 		icon: Codicon.sourceControl,
@@ -122,7 +132,7 @@
 	},
 	{
 		id: 'topLevelShowWalkthroughs',
-		title: localize('gettingStarted.topLevelShowWalkthroughs.title', "Open a walkthrough..."),
+		title: localize('gettingStarted.topLevelShowWalkthroughs.title', "Open a Walkthrough..."),
 		description: localize('gettingStarted.topLevelShowWalkthroughs.description', "View a walkthrough on the editor or an extension"),
 		icon: Codicon.checklist,
 		when: 'allWalkthroughsHidden',
@@ -157,86 +167,11 @@
 
 const Button = (title: string, href: string) => `[${title}](${href})`;
 
-export const aideWalkthrough: GettingStartedWalkthroughContent = [
-	{
-		id: 'Beginner',
-		title: localize('gettingStarted.beginner.title', "Aide how-tos"),
-		icon: beginnerIcon,
-		isFeatured: false,
-		next: 'Intermediate',
-		description: localize('gettingStarted.beginner.description', "Simple basics of how Aide works"),
-		content: {
-			type: 'steps',
-			steps: [
-				{
-					id: 'playground',
-					title: localize('gettingStarted.playground.title', "Ask Aide questions"),
-					description:
-						localize('gettingStarted.playground.description.interpolated', "Ask anything to Aide in the chat below to get started.\n{0}",
-							Button(localize('openEditorPlayground', "Ask Aide something"), 'command:toSide:workbench.action.showInteractivePlayground')),
-					media: {
-						type: 'svg', altText: 'Editor Playground.', path: 'interactivePlayground.svg'
-					},
-				},
-				{
-					id: 'extensions',
-					title: localize('gettingStarted.extensions.title', "Limitless extensibility"),
-					description: localize('gettingStarted.extensions.description.interpolated', "Extensions are VS Code's power-ups. They range from handy productivity hacks, expanding out-of-the-box features, to adding completely new capabilities.\n{0}", Button(localize('browseRecommended', "Browse Recommended Extensions"), 'command:workbench.extensions.action.showRecommendedExtensions')),
-					when: 'workspacePlatform != \'webworker\'',
-					media: {
-						type: 'svg', altText: 'VS Code extension marketplace with featured language extensions', path: 'extensions.svg'
-					},
-				},
-				{
-					id: 'settings',
-					title: localize('gettingStarted.settings.title', "Tune your settings"),
-					description: localize('gettingStarted.settings.description.interpolated', "Tweak every aspect of VS Code and your extensions to your liking. Commonly used settings are listed first to get you started.\n{0}", Button(localize('tweakSettings', "Tweak my Settings"), 'command:toSide:workbench.action.openSettings')),
-					media: {
-						type: 'svg', altText: 'VS Code Settings', path: 'settings.svg'
-					},
-				},
-				{
-					id: 'profiles',
-					title: localize('gettingStarted.profiles.title', "Customize VS Code with Profiles"),
-					description: localize('gettingStarted.profiles.description.interpolated', "Profiles let you create sets of VS Code customizations that include settings, extensions and UI state. Create your own profile from scratch or use the predefined set of profile templates for your specific workflow.\n{0}", Button(localize('tryProfiles', "Try Profiles"), 'command:workbench.profiles.actions.createProfile')),
-					media: {
-						type: 'svg', altText: 'VS Code Profiles', path: 'profiles.svg'
-					},
-				},
-				{
-					id: 'workspaceTrust',
-					title: localize('gettingStarted.workspaceTrust.title', "Safely browse and edit code"),
-					description: localize('gettingStarted.workspaceTrust.description.interpolated', "{0} lets you decide whether your project folders should **allow or restrict** automatic code execution __(required for extensions, debugging, etc)__.\nOpening a file/folder will prompt to grant trust. You can always {1} later.", Button(localize('workspaceTrust', "Workspace Trust"), 'https://github.com/microsoft/vscode-docs/blob/workspaceTrust/docs/editor/workspace-trust.md'), Button(localize('enableTrust', "enable trust"), 'command:toSide:workbench.action.manageTrustedDomain')),
-					when: 'workspacePlatform != \'webworker\' && !isWorkspaceTrusted && workspaceFolderCount == 0',
-					media: {
-						type: 'svg', altText: 'Workspace Trust editor in Restricted mode and a primary button for switching to Trusted mode.', path: 'workspaceTrust.svg'
-					},
-				},
-				{
-					id: 'modeToggle',
-					title: localize('gettingStarted.modeToggle.title', "Toggle between AI and IDE modes"),
-					// allow-any-unicode-next-line
-					description: localize('gettingStarted.modeToggle.description.interpolated', "In the off chance that Aide isn’t helpful, click the toggle on the top right to go back to the old way of doing things—typing code yourself.\n{0}", Button(localize('modeToggle', "Toggle IDE mode"), 'command:workbench.action.terminal.toggleTerminal')),
-					when: 'workspacePlatform != \'webworker\' && remoteName != codespaces && !terminalIsOpen',
-					media: {
-						type: 'svg', altText: 'Aide IDE mode toggle', path: 'ai-toggle.svg'
-					},
-				},
-			]
-		}
-	}
-];
-
-export const customizeAide: GettingStartedWalkthroughContent = [
+export const walkthroughs: GettingStartedWalkthroughContent = [
 	{
 		id: 'Setup',
-<<<<<<< HEAD
-		title: localize('gettingStarted.setup.title', "Get started with Aide"),
-		description: localize('gettingStarted.setup.description', "Discover the best customizations to make Aide yours."),
-=======
-		title: localize('gettingStarted.setup.title', "Get Started with VS Code"),
+		title: localize('gettingStarted.setup.title', "Get Started with Aide"),
 		description: localize('gettingStarted.setup.description', "Customize your editor, learn the basics, and start coding"),
->>>>>>> 345c8d09
 		isFeatured: true,
 		icon: setupIcon,
 		when: '!isWeb',
@@ -246,40 +181,108 @@
 			steps: [
 				{
 					id: 'pickColorTheme',
-<<<<<<< HEAD
-					title: localize('gettingStarted.pickColor.title', "Pick a theme"),
-					description: localize('gettingStarted.pickColor.description.interpolated', "The right color palette helps you focus on your code, is easy on your eyes, and is simply more fun to use.\n{0}", Button(localize('titleID', "Browse Color Themes"), 'command:workbench.action.selectTheme')),
+					title: localize('gettingStarted.pickColor.title', "Choose your theme"),
+					description: localize('gettingStarted.pickColor.description.interpolated', "The right theme helps you focus on your code, is easy on your eyes, and is simply more fun to use.\n{0}", Button(localize('titleID', "Browse Color Themes"), 'command:workbench.action.selectTheme')),
 					completionEvents: [
 						'onSettingChanged:workbench.colorTheme',
 						'onCommand:workbench.action.selectTheme'
 					],
 					media: { type: 'markdown', path: 'theme_picker', }
 				},
+				{
+					id: 'extensionsWeb',
+					title: localize('gettingStarted.extensions.title', "Code with extensions"),
+					description: localize('gettingStarted.extensionsWeb.description.interpolated', "Extensions are Aide's power-ups. A growing number are becoming available in the web.\n{0}", Button(localize('browsePopular', "Browse Popular Web Extensions"), 'command:workbench.extensions.action.showPopularExtensions')),
+					when: 'workspacePlatform == \'webworker\'',
+					media: {
+						type: 'svg', altText: 'Aide extension marketplace with featured language extensions', path: 'extensions-web.svg'
+					},
+				},
+				{
+					id: 'findLanguageExtensions',
+					title: localize('gettingStarted.findLanguageExts.title', "Rich support for all your languages"),
+					description: localize('gettingStarted.findLanguageExts.description.interpolated', "Code smarter with syntax highlighting, code completion, linting and debugging. While many languages are built-in, many more can be added as extensions.\n{0}", Button(localize('browseLangExts', "Browse Language Extensions"), 'command:workbench.extensions.action.showLanguageExtensions')),
+					when: 'workspacePlatform != \'webworker\'',
+					media: {
+						type: 'svg', altText: 'Language extensions', path: 'languages.svg'
+					},
+				},
+				{
+					id: 'settings',
+					title: localize('gettingStarted.settings.title', "Tune your settings"),
+					description: localize('gettingStarted.settings.description.interpolated', "Customize every aspect of Aide and your extensions to your liking. Commonly used settings are listed first to get you started.\n{0}", Button(localize('tweakSettings', "Open Settings"), 'command:toSide:workbench.action.openSettings')),
+					media: {
+						type: 'svg', altText: 'Aide Settings', path: 'settings.svg'
+					},
+				},
+				{
+					id: 'settingsSync',
+					title: localize('gettingStarted.settingsSync.title', "Sync settings across devices"),
+					description: localize('gettingStarted.settingsSync.description.interpolated', "Keep your essential customizations backed up and updated across all your devices.\n{0}", Button(localize('enableSync', "Backup and Sync Settings"), 'command:workbench.userDataSync.actions.turnOn')),
+					when: 'syncStatus != uninitialized',
+					completionEvents: ['onEvent:sync-enabled'],
+					media: {
+						type: 'svg', altText: 'The "Turn on Sync" entry in the settings gear menu.', path: 'settingsSync.svg'
+					},
+				},
+				{
+					id: 'commandPaletteTask',
+					title: localize('gettingStarted.commandPalette.title', "Unlock productivity with the Command Palette "),
+					description: localize('gettingStarted.commandPalette.description.interpolated', "Run commands without reaching for your mouse to accomplish any task in Aide.\n{0}", Button(localize('commandPalette', "Open Command Palette"), 'command:workbench.action.showCommands')),
+					media: { type: 'svg', altText: 'Command Palette overlay for searching and executing commands.', path: 'commandPalette.svg' },
+				},
+				{
+					id: 'pickAFolderTask-Mac',
+					title: localize('gettingStarted.setup.OpenFolder.title', "Open up your code"),
+					description: localize('gettingStarted.setup.OpenFolder.description.interpolated', "You're all set to start coding. Open a project folder to get your files into Aide.\n{0}", Button(localize('pickFolder', "Pick a Folder"), 'command:workbench.action.files.openFileFolder')),
+					when: 'isMac && workspaceFolderCount == 0',
+					media: {
+						type: 'svg', altText: 'Explorer view showing buttons for opening folder and cloning repository.', path: 'openFolder.svg'
+					}
+				},
+				{
+					id: 'pickAFolderTask-Other',
+					title: localize('gettingStarted.setup.OpenFolder.title', "Open up your code"),
+					description: localize('gettingStarted.setup.OpenFolder.description.interpolated', "You're all set to start coding. Open a project folder to get your files into Aide.\n{0}", Button(localize('pickFolder', "Pick a Folder"), 'command:workbench.action.files.openFolder')),
+					when: '!isMac && workspaceFolderCount == 0',
+					media: {
+						type: 'svg', altText: 'Explorer view showing buttons for opening folder and cloning repository.', path: 'openFolder.svg'
+					}
+				},
+				{
+					id: 'quickOpen',
+					title: localize('gettingStarted.quickOpen.title', "Quickly navigate between your files"),
+					description: localize('gettingStarted.quickOpen.description.interpolated', "Navigate between files in an instant with one keystroke. Tip: Open multiple files by pressing the right arrow key.\n{0}", Button(localize('quickOpen', "Quick Open a File"), 'command:toSide:workbench.action.quickOpen')),
+					when: 'workspaceFolderCount != 0',
+					media: {
+						type: 'svg', altText: 'Go to file in quick search.', path: 'search.svg'
+					}
+				},
+				{
+					id: 'videoTutorial',
+					title: localize('gettingStarted.videoTutorial.title', "Watch video tutorials"),
+					description: localize('gettingStarted.videoTutorial.description.interpolated', "Watch the first in a series of short & practical video tutorials for Aide's key features.\n{0}", Button(localize('watch', "Watch Tutorial"), 'https://aka.ms/vscode-getting-started-video')),
+					media: { type: 'svg', altText: 'Aide Settings', path: 'learn.svg' },
+				}
 			]
 		}
-	}
-];
-
-export const walkthroughs: GettingStartedWalkthroughContent = [
-	{
-		id: 'Setup',
-		title: localize('gettingStarted.setup.title', "Get started with Aide"),
-		description: localize('gettingStarted.setup.description', "Discover the best customizations to make Aide yours."),
+	},
+
+	{
+		id: 'SetupWeb',
+		title: localize('gettingStarted.setupWeb.title', "Get Started with Aide for the Web"),
+		description: localize('gettingStarted.setupWeb.description', "Customize your editor, learn the basics, and start coding"),
 		isFeatured: true,
 		icon: setupIcon,
-		when: '!isWeb',
+		when: 'isWeb',
 		next: 'Beginner',
 		content: {
 			type: 'steps',
 			steps: [
 				{
-					id: 'pickColorTheme',
-					title: localize('gettingStarted.pickColor.title', "Pick a theme"),
-					description: localize('gettingStarted.pickColor.description.interpolated', "The right color palette helps you focus on your code, is easy on your eyes, and is simply more fun to use.\n{0}", Button(localize('titleID', "Browse Color Themes"), 'command:workbench.action.selectTheme')),
-=======
+					id: 'pickColorThemeWeb',
 					title: localize('gettingStarted.pickColor.title', "Choose your theme"),
 					description: localize('gettingStarted.pickColor.description.interpolated', "The right theme helps you focus on your code, is easy on your eyes, and is simply more fun to use.\n{0}", Button(localize('titleID', "Browse Color Themes"), 'command:workbench.action.selectTheme')),
->>>>>>> 345c8d09
 					completionEvents: [
 						'onSettingChanged:workbench.colorTheme',
 						'onCommand:workbench.action.selectTheme'
@@ -287,116 +290,6 @@
 					media: { type: 'markdown', path: 'theme_picker', }
 				},
 				{
-					id: 'extensionsWeb',
-					title: localize('gettingStarted.extensions.title', "Code with extensions"),
-					description: localize('gettingStarted.extensionsWeb.description.interpolated', "Extensions are VS Code's power-ups. A growing number are becoming available in the web.\n{0}", Button(localize('browsePopular', "Browse Popular Web Extensions"), 'command:workbench.extensions.action.showPopularExtensions')),
-					when: 'workspacePlatform == \'webworker\'',
-					media: {
-						type: 'svg', altText: 'VS Code extension marketplace with featured language extensions', path: 'extensions-web.svg'
-					},
-				},
-				{
-					id: 'findLanguageExtensions',
-					title: localize('gettingStarted.findLanguageExts.title', "Rich support for all your languages"),
-					description: localize('gettingStarted.findLanguageExts.description.interpolated', "Code smarter with syntax highlighting, code completion, linting and debugging. While many languages are built-in, many more can be added as extensions.\n{0}", Button(localize('browseLangExts', "Browse Language Extensions"), 'command:workbench.extensions.action.showLanguageExtensions')),
-					when: 'workspacePlatform != \'webworker\'',
-					media: {
-						type: 'svg', altText: 'Language extensions', path: 'languages.svg'
-					},
-				},
-				{
-					id: 'settings',
-					title: localize('gettingStarted.settings.title', "Tune your settings"),
-					description: localize('gettingStarted.settings.description.interpolated', "Customize every aspect of VS Code and your extensions to your liking. Commonly used settings are listed first to get you started.\n{0}", Button(localize('tweakSettings', "Open Settings"), 'command:toSide:workbench.action.openSettings')),
-					media: {
-						type: 'svg', altText: 'VS Code Settings', path: 'settings.svg'
-					},
-				},
-				{
-					id: 'settingsSync',
-					title: localize('gettingStarted.settingsSync.title', "Sync settings across devices"),
-					description: localize('gettingStarted.settingsSync.description.interpolated', "Keep your essential customizations backed up and updated across all your devices.\n{0}", Button(localize('enableSync', "Backup and Sync Settings"), 'command:workbench.userDataSync.actions.turnOn')),
-					when: 'syncStatus != uninitialized',
-					completionEvents: ['onEvent:sync-enabled'],
-					media: {
-						type: 'svg', altText: 'The "Turn on Sync" entry in the settings gear menu.', path: 'settingsSync.svg'
-					},
-				},
-				{
-					id: 'commandPaletteTask',
-					title: localize('gettingStarted.commandPalette.title', "Unlock productivity with the Command Palette "),
-					description: localize('gettingStarted.commandPalette.description.interpolated', "Run commands without reaching for your mouse to accomplish any task in VS Code.\n{0}", Button(localize('commandPalette', "Open Command Palette"), 'command:workbench.action.showCommands')),
-					media: { type: 'svg', altText: 'Command Palette overlay for searching and executing commands.', path: 'commandPalette.svg' },
-				},
-				{
-					id: 'pickAFolderTask-Mac',
-					title: localize('gettingStarted.setup.OpenFolder.title', "Open up your code"),
-					description: localize('gettingStarted.setup.OpenFolder.description.interpolated', "You're all set to start coding. Open a project folder to get your files into VS Code.\n{0}", Button(localize('pickFolder', "Pick a Folder"), 'command:workbench.action.files.openFileFolder')),
-					when: 'isMac && workspaceFolderCount == 0',
-					media: {
-						type: 'svg', altText: 'Explorer view showing buttons for opening folder and cloning repository.', path: 'openFolder.svg'
-					}
-				},
-				{
-					id: 'pickAFolderTask-Other',
-					title: localize('gettingStarted.setup.OpenFolder.title', "Open up your code"),
-					description: localize('gettingStarted.setup.OpenFolder.description.interpolated', "You're all set to start coding. Open a project folder to get your files into VS Code.\n{0}", Button(localize('pickFolder', "Pick a Folder"), 'command:workbench.action.files.openFolder')),
-					when: '!isMac && workspaceFolderCount == 0',
-					media: {
-						type: 'svg', altText: 'Explorer view showing buttons for opening folder and cloning repository.', path: 'openFolder.svg'
-					}
-				},
-				{
-					id: 'quickOpen',
-					title: localize('gettingStarted.quickOpen.title', "Quickly navigate between your files"),
-					description: localize('gettingStarted.quickOpen.description.interpolated', "Navigate between files in an instant with one keystroke. Tip: Open multiple files by pressing the right arrow key.\n{0}", Button(localize('quickOpen', "Quick Open a File"), 'command:toSide:workbench.action.quickOpen')),
-					when: 'workspaceFolderCount != 0',
-					media: {
-						type: 'svg', altText: 'Go to file in quick search.', path: 'search.svg'
-					}
-				},
-				{
-					id: 'videoTutorial',
-					title: localize('gettingStarted.videoTutorial.title', "Watch video tutorials"),
-					description: localize('gettingStarted.videoTutorial.description.interpolated', "Watch the first in a series of short & practical video tutorials for VS Code's key features.\n{0}", Button(localize('watch', "Watch Tutorial"), 'https://aka.ms/vscode-getting-started-video')),
-					media: { type: 'svg', altText: 'VS Code Settings', path: 'learn.svg' },
-				}
-			]
-		}
-	},
-
-	{
-		id: 'SetupWeb',
-<<<<<<< HEAD
-		title: localize('gettingStarted.setup.title', "Get started with Aide"),
-		description: localize('gettingStarted.setup.description', "Discover the best customizations to make Aide yours."),
-=======
-		title: localize('gettingStarted.setupWeb.title', "Get Started with VS Code for the Web"),
-		description: localize('gettingStarted.setupWeb.description', "Customize your editor, learn the basics, and start coding"),
->>>>>>> 345c8d09
-		isFeatured: true,
-		icon: setupIcon,
-		when: 'isWeb',
-		next: 'Beginner',
-		content: {
-			type: 'steps',
-			steps: [
-				{
-					id: 'pickColorThemeWeb',
-<<<<<<< HEAD
-					title: localize('gettingStarted.pickColor.title', "Pick a theme"),
-					description: localize('gettingStarted.pickColor.description.interpolated', "The right color palette helps you focus on your code, is easy on your eyes, and is simply more fun to use.\n{0}", Button(localize('titleID', "Browse Color Themes"), 'command:workbench.action.selectTheme')),
-=======
-					title: localize('gettingStarted.pickColor.title', "Choose your theme"),
-					description: localize('gettingStarted.pickColor.description.interpolated', "The right theme helps you focus on your code, is easy on your eyes, and is simply more fun to use.\n{0}", Button(localize('titleID', "Browse Color Themes"), 'command:workbench.action.selectTheme')),
->>>>>>> 345c8d09
-					completionEvents: [
-						'onSettingChanged:workbench.colorTheme',
-						'onCommand:workbench.action.selectTheme'
-					],
-					media: { type: 'markdown', path: 'theme_picker', }
-				},
-				{
 					id: 'menuBarWeb',
 					title: localize('gettingStarted.menuBar.title', "Just the right amount of UI"),
 					description: localize('gettingStarted.menuBar.description.interpolated', "The full menu bar is available in the dropdown menu to make room for your code. Toggle its appearance for faster access. \n{0}", Button(localize('toggleMenuBar', "Toggle Menu Bar"), 'command:workbench.action.toggleMenuBar')),
@@ -408,10 +301,10 @@
 				{
 					id: 'extensionsWebWeb',
 					title: localize('gettingStarted.extensions.title', "Code with extensions"),
-					description: localize('gettingStarted.extensionsWeb.description.interpolated', "Extensions are VS Code's power-ups. A growing number are becoming available in the web.\n{0}", Button(localize('browsePopular', "Browse Popular Web Extensions"), 'command:workbench.extensions.action.showPopularExtensions')),
+					description: localize('gettingStarted.extensionsWeb.description.interpolated', "Extensions are Aide's power-ups. A growing number are becoming available in the web.\n{0}", Button(localize('browsePopular', "Browse Popular Web Extensions"), 'command:workbench.extensions.action.showPopularExtensions')),
 					when: 'workspacePlatform == \'webworker\'',
 					media: {
-						type: 'svg', altText: 'VS Code extension marketplace with featured language extensions', path: 'extensions-web.svg'
+						type: 'svg', altText: 'Aide extension marketplace with featured language extensions', path: 'extensions-web.svg'
 					},
 				},
 				{
@@ -436,13 +329,13 @@
 				{
 					id: 'commandPaletteTaskWeb',
 					title: localize('gettingStarted.commandPalette.title', "Unlock productivity with the Command Palette "),
-					description: localize('gettingStarted.commandPalette.description.interpolated', "Run commands without reaching for your mouse to accomplish any task in VS Code.\n{0}", Button(localize('commandPalette', "Open Command Palette"), 'command:workbench.action.showCommands')),
+					description: localize('gettingStarted.commandPalette.description.interpolated', "Run commands without reaching for your mouse to accomplish any task in Aide.\n{0}", Button(localize('commandPalette', "Open Command Palette"), 'command:workbench.action.showCommands')),
 					media: { type: 'svg', altText: 'Command Palette overlay for searching and executing commands.', path: 'commandPalette.svg' },
 				},
 				{
 					id: 'pickAFolderTask-WebWeb',
 					title: localize('gettingStarted.setup.OpenFolder.title', "Open up your code"),
-					description: localize('gettingStarted.setup.OpenFolderWeb.description.interpolated', "You're all set to start coding. You can open a local project or a remote repository to get your files into VS Code.\n{0}\n{1}", Button(localize('openFolder', "Open Folder"), 'command:workbench.action.addRootFolder'), Button(localize('openRepository', "Open Repository"), 'command:remoteHub.openRepository')),
+					description: localize('gettingStarted.setup.OpenFolderWeb.description.interpolated', "You're all set to start coding. You can open a local project or a remote repository to get your files into Aide.\n{0}\n{1}", Button(localize('openFolder', "Open Folder"), 'command:workbench.action.addRootFolder'), Button(localize('openRepository', "Open Repository"), 'command:remoteHub.openRepository')),
 					when: 'workspaceFolderCount == 0',
 					media: {
 						type: 'svg', altText: 'Explorer view showing buttons for opening folder and cloning repository.', path: 'openFolder.svg'
@@ -463,102 +356,27 @@
 
 	{
 		id: 'Beginner',
-<<<<<<< HEAD
-		title: localize('gettingStarted.beginner.title', "Aide how-tos"),
-		icon: beginnerIcon,
-		isFeatured: false,
-		next: 'Intermediate',
-		description: localize('gettingStarted.beginner.description', "Simple basics of how Aide works"),
-=======
 		isFeatured: false,
 		title: localize('gettingStarted.beginner.title', "Learn the Fundamentals"),
 		icon: beginnerIcon,
 		description: localize('gettingStarted.beginner.description', "Get an overview of the most essential features"),
->>>>>>> 345c8d09
 		content: {
 			type: 'steps',
 			steps: [
 				{
-<<<<<<< HEAD
-					id: 'playground',
-					title: localize('gettingStarted.playground.title', "Ask Aide questions"),
-					description:
-						localize('gettingStarted.playground.description.interpolated', "Ask anything to Aide in the chat below to get started.\n{0}",
-							Button(localize('openEditorPlayground', "Ask Aide something"), 'command:toSide:workbench.action.showInteractivePlayground')),
-					media: {
-						type: 'svg', altText: 'Editor Playground.', path: 'interactivePlayground.svg'
-					},
-				},
-				{
-=======
->>>>>>> 345c8d09
 					id: 'extensions',
 					title: localize('gettingStarted.extensions.title', "Code with extensions"),
-					description: localize('gettingStarted.extensions.description.interpolated', "Extensions are VS Code's power-ups. They range from handy productivity hacks, expanding out-of-the-box features, to adding completely new capabilities.\n{0}", Button(localize('browseRecommended', "Browse Recommended Extensions"), 'command:workbench.extensions.action.showRecommendedExtensions')),
+					description: localize('gettingStarted.extensions.description.interpolated', "Extensions are Aide's power-ups. They range from handy productivity hacks, expanding out-of-the-box features, to adding completely new capabilities.\n{0}", Button(localize('browseRecommended', "Browse Recommended Extensions"), 'command:workbench.extensions.action.showRecommendedExtensions')),
 					when: 'workspacePlatform != \'webworker\'',
 					media: {
-						type: 'svg', altText: 'VS Code extension marketplace with featured language extensions', path: 'extensions.svg'
-					},
-				},
-				{
-<<<<<<< HEAD
-					id: 'settings',
-					title: localize('gettingStarted.settings.title', "Tune your settings"),
-					description: localize('gettingStarted.settings.description.interpolated', "Tweak every aspect of VS Code and your extensions to your liking. Commonly used settings are listed first to get you started.\n{0}", Button(localize('tweakSettings', "Tweak my Settings"), 'command:toSide:workbench.action.openSettings')),
-					media: {
-						type: 'svg', altText: 'VS Code Settings', path: 'settings.svg'
-					},
-				},
-				{
-					id: 'profiles',
-					title: localize('gettingStarted.profiles.title', "Customize VS Code with Profiles"),
-					description: localize('gettingStarted.profiles.description.interpolated', "Profiles let you create sets of VS Code customizations that include settings, extensions and UI state. Create your own profile from scratch or use the predefined set of profile templates for your specific workflow.\n{0}", Button(localize('tryProfiles', "Try Profiles"), 'command:workbench.profiles.actions.createProfile')),
-					media: {
-						type: 'svg', altText: 'VS Code Profiles', path: 'profiles.svg'
-					},
-				},
-				{
-					id: 'workspaceTrust',
-					title: localize('gettingStarted.workspaceTrust.title', "Safely browse and edit code"),
-					description: localize('gettingStarted.workspaceTrust.description.interpolated', "{0} lets you decide whether your project folders should **allow or restrict** automatic code execution __(required for extensions, debugging, etc)__.\nOpening a file/folder will prompt to grant trust. You can always {1} later.", Button(localize('workspaceTrust', "Workspace Trust"), 'https://github.com/microsoft/vscode-docs/blob/workspaceTrust/docs/editor/workspace-trust.md'), Button(localize('enableTrust', "enable trust"), 'command:toSide:workbench.action.manageTrustedDomain')),
-					when: 'workspacePlatform != \'webworker\' && !isWorkspaceTrusted && workspaceFolderCount == 0',
-					media: {
-						type: 'svg', altText: 'Workspace Trust editor in Restricted mode and a primary button for switching to Trusted mode.', path: 'workspaceTrust.svg'
-					},
-				},
-				{
-					id: 'modeToggle',
-					title: localize('gettingStarted.modeToggle.title', "Toggle between AI and IDE modes"),
-					// allow-any-unicode-next-line
-					description: localize('gettingStarted.modeToggle.description.interpolated', "In the off chance that Aide isn’t helpful, click the toggle on the top right to go back to the old way of doing things—typing code yourself.\n{0}", Button(localize('modeToggle', "Toggle IDE mode"), 'command:workbench.action.terminal.toggleTerminal')),
-					when: 'workspacePlatform != \'webworker\' && remoteName != codespaces && !terminalIsOpen',
-					media: {
-						type: 'svg', altText: 'Aide IDE mode toggle', path: 'ai-toggle.svg'
-					},
-				},
-			]
-		}
-	},
-
-	{
-		id: 'Intermediate',
-		isFeatured: false,
-		title: localize('gettingStarted.intermediate.title', "Boost your Productivity"),
-		icon: intermediateIcon,
-		description: localize('gettingStarted.intermediate.description', "Optimize your development workflow with these tips & tricks."),
-		content: {
-			type: 'steps',
-			steps: [
-				{
-					id: 'splitview',
-					title: localize('gettingStarted.splitview.title', "Side by side editing"),
-					description: localize('gettingStarted.splitview.description.interpolated', "Make the most of your screen estate by opening files side by side, vertically and horizontally.\n{0}", Button(localize('splitEditor', "Split Editor"), 'command:workbench.action.splitEditor')),
-=======
+						type: 'svg', altText: 'Aide extension marketplace with featured language extensions', path: 'extensions.svg'
+					},
+				},
+				{
 					id: 'terminal',
 					title: localize('gettingStarted.terminal.title', "Built-in terminal"),
 					description: localize('gettingStarted.terminal.description.interpolated', "Quickly run shell commands and monitor build output, right next to your code.\n{0}", Button(localize('showTerminal', "Open Terminal"), 'command:workbench.action.terminal.toggleTerminal')),
 					when: 'workspacePlatform != \'webworker\' && remoteName != codespaces && !terminalIsOpen',
->>>>>>> 345c8d09
 					media: {
 						type: 'svg', altText: 'Integrated terminal running a few npm commands', path: 'terminal.svg'
 					},
