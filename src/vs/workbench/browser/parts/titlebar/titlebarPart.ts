--- conflicted
+++ resolved
@@ -199,15 +199,11 @@
 	readonly maximumWidth: number = Number.POSITIVE_INFINITY;
 
 	get minimumHeight(): number {
-<<<<<<< HEAD
-		const value = this.isCommandCenterVisible || (isWeb && isWCOEnabled()) ? DEFAULT_CUSTOM_TITLEBAR_HEIGHT : 35;
-=======
 		const wcoEnabled = isWeb && isWCOEnabled();
-		let value = this.isCommandCenterVisible || wcoEnabled ? DEFAULT_CUSTOM_TITLEBAR_HEIGHT : 30;
+		let value = this.isCommandCenterVisible || wcoEnabled ? DEFAULT_CUSTOM_TITLEBAR_HEIGHT : 35;
 		if (wcoEnabled) {
 			value = Math.max(value, getWCOBoundingRect()?.height ?? 0);
 		}
->>>>>>> c5ef039c
 
 		return value / (this.preventZoom ? getZoomFactor(getWindow(this.element)) : 1);
 	}
