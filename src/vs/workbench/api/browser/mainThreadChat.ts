--- conflicted
+++ resolved
@@ -6,11 +6,7 @@
 import { Emitter } from 'vs/base/common/event';
 import { Disposable, DisposableMap } from 'vs/base/common/lifecycle';
 import { URI, UriComponents } from 'vs/base/common/uri';
-<<<<<<< HEAD
-import { ExtensionIdentifier } from 'vs/platform/extensions/common/extensions';
-=======
 import { ILogService } from 'vs/platform/log/common/log';
->>>>>>> bb7bd51f
 import { ExtHostChatShape, ExtHostContext, MainContext, MainThreadChatShape } from 'vs/workbench/api/common/extHost.protocol';
 import { IChatWidgetService } from 'vs/workbench/contrib/chat/browser/chat';
 import { IChatContributionService } from 'vs/workbench/contrib/chat/common/chatContributionService';
@@ -48,20 +44,14 @@
 		this._chatService.transferChatSession({ sessionId, inputValue }, URI.revive(toWorkspace));
 	}
 
-<<<<<<< HEAD
-	async $registerChatProvider(handle: number, extension: ExtensionIdentifier, id: string): Promise<void> {
-		const registration = this.chatContribService.registeredProviders.find(staticProvider => staticProvider.id === id);
-=======
 	async $registerChatProvider(handle: number, id: string): Promise<void> {
 		const registration = this._chatContribService.registeredProviders.find(staticProvider => staticProvider.id === id);
->>>>>>> bb7bd51f
 		if (!registration) {
 			throw new Error(`Provider ${id} must be declared in the package.json.`);
 		}
 
 		const unreg = this._chatService.registerProvider({
 			id,
-			extensionId: extension.value,
 			prepareSession: async (token) => {
 				const session = await this._proxy.$prepareChat(handle, token);
 				if (!session) {
