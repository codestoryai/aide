--- conflicted
+++ resolved
@@ -9,13 +9,8 @@
 import { IConfigurationService } from 'vs/platform/configuration/common/configuration';
 import { ITelemetryService } from 'vs/platform/telemetry/common/telemetry';
 import { extHostNamedCustomer, IExtHostContext } from 'vs/workbench/services/extensions/common/extHostCustomers';
-<<<<<<< HEAD
-import { IFileMatch, IFileQuery, IRawFileMatch2, ISearchComplete, ISearchCompleteStats, ISearchProgressItem, ISearchResultProvider, ISearchService, ITextQuery, ITextSearchMatch, QueryType, SearchProviderType } from 'vs/workbench/services/search/common/search';
-=======
 import { IFileMatch, IFileQuery, IRawFileMatch2, ISearchComplete, ISearchCompleteStats, ISearchProgressItem, ISearchQuery, ISearchResultProvider, ISearchService, ITextQuery, QueryType, SearchProviderType } from 'vs/workbench/services/search/common/search';
->>>>>>> 936a283c
 import { ExtHostContext, ExtHostSearchShape, MainContext, MainThreadSearchShape } from '../common/extHost.protocol';
-import { CommandsRegistry, ICommandService } from 'vs/platform/commands/common/commands';
 import { revive } from 'vs/base/common/marshalling';
 
 @extHostNamedCustomer(MainContext.MainThreadSearch)
@@ -29,7 +24,6 @@
 		@ISearchService private readonly _searchService: ISearchService,
 		@ITelemetryService private readonly _telemetryService: ITelemetryService,
 		@IConfigurationService _configurationService: IConfigurationService,
-		@ICommandService private readonly _commandService: ICommandService,
 	) {
 		this._proxy = extHostContext.getProxy(ExtHostContext.ExtHostSearch);
 		this._proxy.$enableExtensionHostSearch();
@@ -41,7 +35,7 @@
 	}
 
 	$registerTextSearchProvider(handle: number, scheme: string): void {
-		this._searchProvider.set(handle, new RemoteSearchProvider(this._searchService, SearchProviderType.text, scheme, handle, this._proxy, this._commandService));
+		this._searchProvider.set(handle, new RemoteSearchProvider(this._searchService, SearchProviderType.text, scheme, handle, this._proxy));
 	}
 
 	$registerAITextSearchProvider(handle: number, scheme: string): void {
@@ -49,7 +43,7 @@
 	}
 
 	$registerFileSearchProvider(handle: number, scheme: string): void {
-		this._searchProvider.set(handle, new RemoteSearchProvider(this._searchService, SearchProviderType.file, scheme, handle, this._proxy, this._commandService));
+		this._searchProvider.set(handle, new RemoteSearchProvider(this._searchService, SearchProviderType.file, scheme, handle, this._proxy));
 	}
 
 	$unregisterProvider(handle: number): void {
@@ -118,8 +112,7 @@
 		type: SearchProviderType,
 		private readonly _scheme: string,
 		private readonly _handle: number,
-		private readonly _proxy: ExtHostSearchShape,
-		@ICommandService private readonly _commandService: ICommandService,
+		private readonly _proxy: ExtHostSearchShape
 	) {
 		this._registrations.add(searchService.registerSearchResultProvider(this._scheme, type, this));
 	}
@@ -132,56 +125,7 @@
 		return this.doSearch(query, undefined, token);
 	}
 
-	async doSemanticSearch(query: ITextQuery, onProgress?: (p: ISearchProgressItem) => void, token: CancellationToken = CancellationToken.None): Promise<ISearchComplete> {
-		const search = new SearchOperation(onProgress);
-		const semanticSearchCommand = CommandsRegistry.getCommand('codestory.semanticSearch');
-		if (semanticSearchCommand) {
-			const results = await this._commandService.executeCommand(semanticSearchCommand.id, query.contentPattern.pattern);
-			results.forEach((result: any) => {
-				const previewText = result.codeSymbolInformation.codeSnippet.code.split('\n')[0];
-				const searchResult: ITextSearchMatch = {
-					preview: {
-						matches: [{
-							startLineNumber: 0,
-							startColumn: 0,
-							endLineNumber: 0,
-							endColumn: 0,
-						}],
-						text: previewText
-					},
-					ranges: [{
-						startLineNumber: result.codeSymbolInformation.symbolStartLine,
-						startColumn: 0,
-						endLineNumber: result.codeSymbolInformation.symbolStartLine,
-						endColumn: 0,
-					}],
-				};
-				search.addMatch({
-					resource: URI.file(result.codeSymbolInformation.fsFilePath),
-					results: [searchResult]
-				});
-			});
-			console.log('[semanticSearch]');
-			console.log(search.matches.values());
-			const response: ISearchComplete = {
-				results: Array.from(search.matches.values()),
-				stats: {
-					type: 'textSearchProvider',
-				},
-				limitHit: false,
-				messages: []
-			};
-			console.log('[semanticSearch][extensionAnswer] :', response);
-			return response;
-		} else {
-			return Promise.reject('command is not defined');
-		}
-	}
-
 	textSearch(query: ITextQuery, onProgress?: (p: ISearchProgressItem) => void, token: CancellationToken = CancellationToken.None): Promise<ISearchComplete> {
-		if (query.useSemantic) {
-			return this.doSemanticSearch(query, onProgress, token);
-		}
 		return this.doSearch(query, onProgress, token);
 	}
 
