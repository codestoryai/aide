/*---------------------------------------------------------------------------------------------
 *  Copyright (c) Microsoft Corporation. All rights reserved.
 *  Licensed under the MIT License. See License.txt in the project root for license information.
 *--------------------------------------------------------------------------------------------*/

import { CancellationToken } from 'vs/base/common/cancellation';
import { Disposable, DisposableMap, IDisposable } from 'vs/base/common/lifecycle';
import { revive } from 'vs/base/common/marshalling';
import { escapeRegExpCharacters } from 'vs/base/common/strings';
import { Position } from 'vs/editor/common/core/position';
import { Range } from 'vs/editor/common/core/range';
import { getWordAtText } from 'vs/editor/common/core/wordHelper';
import { CompletionContext, CompletionItem, CompletionItemKind, CompletionList } from 'vs/editor/common/languages';
import { ITextModel } from 'vs/editor/common/model';
import { ILanguageFeaturesService } from 'vs/editor/common/services/languageFeatures';
import { ExtensionIdentifier } from 'vs/platform/extensions/common/extensions';
import { IInstantiationService } from 'vs/platform/instantiation/common/instantiation';
import { IUriIdentityService } from 'vs/platform/uriIdentity/common/uriIdentity';
import { reviveWorkspaceEditDto } from 'vs/workbench/api/browser/mainThreadBulkEdits';
import { ExtHostChatAgentsShape2, ExtHostContext, ICSChatAgentEditResponseDto, IChatProgressDto, IExtensionChatAgentMetadata, MainContext, MainThreadChatAgentsShape2 } from 'vs/workbench/api/common/extHost.protocol';
import { IChatWidgetService } from 'vs/workbench/contrib/chat/browser/chat';
import { ChatInputPart } from 'vs/workbench/contrib/chat/browser/chatInputPart';
import { AddDynamicVariableAction, IAddDynamicVariableContext } from 'vs/workbench/contrib/chat/browser/contrib/chatDynamicVariables';
import { ChatAgentLocation, IChatAgentImplementation, IChatAgentService } from 'vs/workbench/contrib/chat/common/chatAgents';
import { ChatRequestAgentPart } from 'vs/workbench/contrib/chat/common/chatParserTypes';
import { ChatRequestParser } from 'vs/workbench/contrib/chat/common/chatRequestParser';
import { IChatFollowup, IChatProgress, IChatService } from 'vs/workbench/contrib/chat/common/chatService';
import { ICSChatAgentEditResponse } from 'vs/workbench/contrib/chat/common/csChatAgents';
import { IExtHostContext, extHostNamedCustomer } from 'vs/workbench/services/extensions/common/extHostCustomers';

interface AgentData {
	dispose: () => void;
	id: string;
	extensionId: ExtensionIdentifier;
	hasFollowups?: boolean;
}

@extHostNamedCustomer(MainContext.MainThreadChatAgents2)
export class MainThreadChatAgents2 extends Disposable implements MainThreadChatAgentsShape2 {

	private readonly _agents = this._register(new DisposableMap<number, AgentData>());
	private readonly _agentCompletionProviders = this._register(new DisposableMap<number, IDisposable>());

	private readonly _pendingProgress = new Map<string, (part: IChatProgress) => void>();
	private readonly _pendingEdits = new Map<string, (part: ICSChatAgentEditResponse) => void>();
	private readonly _proxy: ExtHostChatAgentsShape2;

	constructor(
		extHostContext: IExtHostContext,
		@IChatAgentService private readonly _chatAgentService: IChatAgentService,
		@IChatService private readonly _chatService: IChatService,
		@ILanguageFeaturesService private readonly _languageFeaturesService: ILanguageFeaturesService,
		@IChatWidgetService private readonly _chatWidgetService: IChatWidgetService,
		@IInstantiationService private readonly _instantiationService: IInstantiationService,
<<<<<<< HEAD
		@IUriIdentityService private readonly _uriIdentService: IUriIdentityService,
		@IChatContributionService private readonly _chatContributionService: IChatContributionService,
=======
>>>>>>> bb7bd51f
	) {
		super();
		this._proxy = extHostContext.getProxy(ExtHostContext.ExtHostChatAgents2);

		this._register(this._chatService.onDidDisposeSession(e => {
			this._proxy.$releaseSession(e.sessionId);
		}));
		this._register(this._chatService.onDidPerformUserAction(e => {
			if (typeof e.agentId === 'string') {
				for (const [handle, agent] of this._agents) {
					if (agent.id === e.agentId) {
						if (e.action.kind === 'vote') {
							this._proxy.$acceptFeedback(handle, e.result ?? {}, e.action.direction);
						} else {
							this._proxy.$acceptAction(handle, e.result || {}, e);
						}
						break;
					}
				}
			}
		}));
	}

	$unregisterAgent(handle: number): void {
		this._agents.deleteAndDispose(handle);
	}

<<<<<<< HEAD
	$registerAgent(handle: number, extension: ExtensionIdentifier, name: string, metadata: IExtensionChatAgentMetadata, allowDynamic: boolean): void {
		const chatSessionProvider = this._chatService.getProviderInfos().find(p => p.extensionId === extension.value);

		const staticAgentRegistration = this._chatContributionService.registeredParticipants.find(p => p.extensionId.value === extension.value && p.name === name);
		if (!staticAgentRegistration && !allowDynamic) {
			throw new Error(`chatParticipant must be declared in package.json: ${name}`);
=======
	$registerAgent(handle: number, extension: ExtensionIdentifier, id: string, metadata: IExtensionChatAgentMetadata, dynamicProps: { name: string; description: string } | undefined): void {
		const staticAgentRegistration = this._chatAgentService.getAgent(id);
		if (!staticAgentRegistration && !dynamicProps) {
			if (this._chatAgentService.getAgentsByName(id).length) {
				// Likely some extension authors will not adopt the new ID, so give a hint if they register a
				// participant by name instead of ID.
				throw new Error(`chatParticipant must be declared with an ID in package.json. The "id" property may be missing! "${id}"`);
			}

			throw new Error(`chatParticipant must be declared in package.json: ${id}`);
>>>>>>> bb7bd51f
		}

		const impl: IChatAgentImplementation = {
			invoke: async (request, progress, history, token) => {
				this._pendingProgress.set(request.requestId, progress);
				try {
					return await this._proxy.$invokeAgent(handle, request, { history }, token) ?? {};
				} finally {
					this._pendingProgress.delete(request.requestId);
				}
			},
			provideFollowups: async (request, result, history, token): Promise<IChatFollowup[]> => {
				if (!this._agents.get(handle)?.hasFollowups) {
					return [];
				}

				return this._proxy.$provideFollowups(request, handle, result, { history }, token);
			},
			provideWelcomeMessage: (token: CancellationToken) => {
				return this._proxy.$provideWelcomeMessage(handle, token);
			},
			provideSampleQuestions: (token: CancellationToken) => {
				return this._proxy.$provideSampleQuestions(handle, token);
			},
			provideEdits: async (request, progress, token) => {
				this._pendingEdits.set(request.responseId, progress);
				let response: ICSChatAgentEditResponseDto | undefined;
				try {
					response = await this._proxy.$provideEdits(handle, request.sessionId, request, token);
				} finally {
					this._pendingEdits.delete(request.responseId);
				}

				const edits = reviveWorkspaceEditDto(response?.edits, this._uriIdentService);
				if (!edits) {
					return;
				}

				return { edits, codeBlockIndex: response?.codeBlockIndex ?? 0 };
			}
		};

		let disposable: IDisposable;
		if (!staticAgentRegistration && dynamicProps) {
			disposable = this._chatAgentService.registerDynamicAgent(
				{
<<<<<<< HEAD
					id: name,
					providerId: chatSessionProvider?.id,
=======
					id,
					name: dynamicProps.name,
					description: dynamicProps.description,
>>>>>>> bb7bd51f
					extensionId: extension,
					metadata: revive(metadata),
					slashCommands: [],
					locations: [ChatAgentLocation.Panel] // TODO all dynamic participants are panel only?
				},
				impl);
		} else {
			disposable = this._chatAgentService.registerAgentImplementation(id, impl);
		}

		this._agents.set(handle, {
			id: id,
			extensionId: extension,
			dispose: disposable.dispose,
			hasFollowups: metadata.hasFollowups
		});
	}

	$updateAgent(handle: number, metadataUpdate: IExtensionChatAgentMetadata): void {
		const data = this._agents.get(handle);
		if (!data) {
			throw new Error(`No agent with handle ${handle} registered`);
		}
		data.hasFollowups = metadataUpdate.hasFollowups;
		this._chatAgentService.updateAgent(data.id, revive(metadataUpdate));
	}

	async $handleProgressChunk(requestId: string, progress: IChatProgressDto): Promise<number | void> {
		const revivedProgress = revive(progress);
		this._pendingProgress.get(requestId)?.(revivedProgress as IChatProgress);
	}

	async $handleEditProgressChunk(responseId: string, chunk: ICSChatAgentEditResponseDto): Promise<number | void> {
		const edits = reviveWorkspaceEditDto(chunk.edits, this._uriIdentService);
		this._pendingEdits.get(responseId)?.({ edits, codeBlockIndex: chunk.codeBlockIndex });
	}

	$registerAgentCompletionsProvider(handle: number, triggerCharacters: string[]): void {
		this._agentCompletionProviders.set(handle, this._languageFeaturesService.completionProvider.register({ scheme: ChatInputPart.INPUT_SCHEME, hasAccessToAllModels: true }, {
			_debugDisplayName: 'chatAgentCompletions:' + handle,
			triggerCharacters,
			provideCompletionItems: async (model: ITextModel, position: Position, _context: CompletionContext, token: CancellationToken) => {
				const widget = this._chatWidgetService.getWidgetByInputUri(model.uri);
				if (!widget || !widget.viewModel) {
					return;
				}

				const triggerCharsPart = triggerCharacters.map(c => escapeRegExpCharacters(c)).join('');
				const wordRegex = new RegExp(`[${triggerCharsPart}]\\S*`, 'g');
				const query = getWordAtText(position.column, wordRegex, model.getLineContent(position.lineNumber), 0)?.word ?? '';

				if (query && !triggerCharacters.some(c => query.startsWith(c))) {
					return;
				}

				const parsedRequest = this._instantiationService.createInstance(ChatRequestParser).parseChatRequest(widget.viewModel.sessionId, model.getValue()).parts;
				const agentPart = parsedRequest.find((part): part is ChatRequestAgentPart => part instanceof ChatRequestAgentPart);
				const thisAgentId = this._agents.get(handle)?.id;
				if (agentPart?.agent.id !== thisAgentId) {
					return;
				}

				const range = computeCompletionRanges(model, position, wordRegex);
				if (!range) {
					return null;
				}

				const result = await this._proxy.$invokeCompletionProvider(handle, query, token);
				const variableItems = result.map(v => {
					const insertText = v.insertText ?? (typeof v.label === 'string' ? v.label : v.label.label);
					const rangeAfterInsert = new Range(range.insert.startLineNumber, range.insert.startColumn, range.insert.endLineNumber, range.insert.startColumn + insertText.length);
					return {
						label: v.label,
						range,
						insertText: insertText + ' ',
						kind: CompletionItemKind.Text,
						detail: v.detail,
						documentation: v.documentation,
						command: { id: AddDynamicVariableAction.ID, title: '', arguments: [{ widget, range: rangeAfterInsert, variableData: revive(v.values) } satisfies IAddDynamicVariableContext] }
					} satisfies CompletionItem;
				});

				return {
					suggestions: variableItems
				} satisfies CompletionList;
			}
		}));
	}

	$unregisterAgentCompletionsProvider(handle: number): void {
		this._agentCompletionProviders.deleteAndDispose(handle);
	}
}


function computeCompletionRanges(model: ITextModel, position: Position, reg: RegExp): { insert: Range; replace: Range } | undefined {
	const varWord = getWordAtText(position.column, reg, model.getLineContent(position.lineNumber), 0);
	if (!varWord && model.getWordUntilPosition(position).word) {
		// inside a "normal" word
		return;
	}

	let insert: Range;
	let replace: Range;
	if (!varWord) {
		insert = replace = Range.fromPositions(position);
	} else {
		insert = new Range(position.lineNumber, varWord.startColumn, position.lineNumber, position.column);
		replace = new Range(position.lineNumber, varWord.startColumn, position.lineNumber, varWord.endColumn);
	}

	return { insert, replace };
}<|MERGE_RESOLUTION|>--- conflicted
+++ resolved
@@ -52,11 +52,7 @@
 		@ILanguageFeaturesService private readonly _languageFeaturesService: ILanguageFeaturesService,
 		@IChatWidgetService private readonly _chatWidgetService: IChatWidgetService,
 		@IInstantiationService private readonly _instantiationService: IInstantiationService,
-<<<<<<< HEAD
 		@IUriIdentityService private readonly _uriIdentService: IUriIdentityService,
-		@IChatContributionService private readonly _chatContributionService: IChatContributionService,
-=======
->>>>>>> bb7bd51f
 	) {
 		super();
 		this._proxy = extHostContext.getProxy(ExtHostContext.ExtHostChatAgents2);
@@ -84,14 +80,6 @@
 		this._agents.deleteAndDispose(handle);
 	}
 
-<<<<<<< HEAD
-	$registerAgent(handle: number, extension: ExtensionIdentifier, name: string, metadata: IExtensionChatAgentMetadata, allowDynamic: boolean): void {
-		const chatSessionProvider = this._chatService.getProviderInfos().find(p => p.extensionId === extension.value);
-
-		const staticAgentRegistration = this._chatContributionService.registeredParticipants.find(p => p.extensionId.value === extension.value && p.name === name);
-		if (!staticAgentRegistration && !allowDynamic) {
-			throw new Error(`chatParticipant must be declared in package.json: ${name}`);
-=======
 	$registerAgent(handle: number, extension: ExtensionIdentifier, id: string, metadata: IExtensionChatAgentMetadata, dynamicProps: { name: string; description: string } | undefined): void {
 		const staticAgentRegistration = this._chatAgentService.getAgent(id);
 		if (!staticAgentRegistration && !dynamicProps) {
@@ -102,7 +90,6 @@
 			}
 
 			throw new Error(`chatParticipant must be declared in package.json: ${id}`);
->>>>>>> bb7bd51f
 		}
 
 		const impl: IChatAgentImplementation = {
@@ -149,14 +136,9 @@
 		if (!staticAgentRegistration && dynamicProps) {
 			disposable = this._chatAgentService.registerDynamicAgent(
 				{
-<<<<<<< HEAD
-					id: name,
-					providerId: chatSessionProvider?.id,
-=======
 					id,
 					name: dynamicProps.name,
 					description: dynamicProps.description,
->>>>>>> bb7bd51f
 					extensionId: extension,
 					metadata: revive(metadata),
 					slashCommands: [],
