/*---------------------------------------------------------------------------------------------
 *  Copyright (c) Microsoft Corporation. All rights reserved.
 *  Licensed under the MIT License. See License.txt in the project root for license information.
 *--------------------------------------------------------------------------------------------*/

import { MarkdownString } from 'vs/base/common/htmlContent';
import { URI } from 'vs/base/common/uri';
import { createDecorator } from 'vs/platform/instantiation/common/instantiation';
import { ILinkDescriptor } from 'vs/platform/opener/browser/link';
import { ThemeIcon } from 'vs/base/common/themables';
import { INeverShowAgainOptions } from 'vs/platform/notification/common/notification';

export interface IBannerItem {
	readonly id: string;
	readonly icon: ThemeIcon | URI | undefined;
	readonly message: string | MarkdownString;
	readonly actions?: ILinkDescriptor[];
	readonly ariaLabel?: string;
	readonly onClose?: () => void;
<<<<<<< HEAD
	readonly neverShowAgain?: INeverShowAgainOptions;
=======
	readonly disableCloseAction?: boolean;
>>>>>>> 63a3873d
}

export const IBannerService = createDecorator<IBannerService>('bannerService');

export interface IBannerService {
	readonly _serviceBrand: undefined;

	focus(): void;
	focusNextAction(): void;
	focusPreviousAction(): void;
	hide(id: string): void;
	show(item: IBannerItem): void;
}<|MERGE_RESOLUTION|>--- conflicted
+++ resolved
@@ -8,7 +8,6 @@
 import { createDecorator } from 'vs/platform/instantiation/common/instantiation';
 import { ILinkDescriptor } from 'vs/platform/opener/browser/link';
 import { ThemeIcon } from 'vs/base/common/themables';
-import { INeverShowAgainOptions } from 'vs/platform/notification/common/notification';
 
 export interface IBannerItem {
 	readonly id: string;
@@ -17,11 +16,7 @@
 	readonly actions?: ILinkDescriptor[];
 	readonly ariaLabel?: string;
 	readonly onClose?: () => void;
-<<<<<<< HEAD
-	readonly neverShowAgain?: INeverShowAgainOptions;
-=======
 	readonly disableCloseAction?: boolean;
->>>>>>> 63a3873d
 }
 
 export const IBannerService = createDecorator<IBannerService>('bannerService');
