--- conflicted
+++ resolved
@@ -55,14 +55,9 @@
 	switch (source) {
 		case SyncResource.Settings: return localize('settings', "Settings");
 		case SyncResource.Keybindings: return localize('keybindings', "Keyboard Shortcuts");
-<<<<<<< HEAD
 		case SyncResource.ModelSelection: return localize('modelSelection', "Model Selection");
-		case SyncResource.Snippets: return localize('snippets', "User Snippets");
-		case SyncResource.Tasks: return localize('tasks', "User Tasks");
-=======
 		case SyncResource.Snippets: return localize('snippets', "Snippets");
 		case SyncResource.Tasks: return localize('tasks', "Tasks");
->>>>>>> d9199ab0
 		case SyncResource.Extensions: return localize('extensions', "Extensions");
 		case SyncResource.GlobalState: return localize('ui state label', "UI State");
 		case SyncResource.Profiles: return localize('profiles', "Profiles");
