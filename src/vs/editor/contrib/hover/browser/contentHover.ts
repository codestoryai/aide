/*---------------------------------------------------------------------------------------------
 *  Copyright (c) Microsoft Corporation. All rights reserved.
 *  Licensed under the MIT License. See License.txt in the project root for license information.
 *--------------------------------------------------------------------------------------------*/

import * as dom from 'vs/base/browser/dom';
import { HoverAction, HoverWidget, getHoverAccessibleViewHint } from 'vs/base/browser/ui/hover/hoverWidget';
import { coalesce } from 'vs/base/common/arrays';
import { CancellationToken } from 'vs/base/common/cancellation';
import { KeyCode } from 'vs/base/common/keyCodes';
import { Disposable, DisposableStore, toDisposable } from 'vs/base/common/lifecycle';
import { ContentWidgetPositionPreference, IActiveCodeEditor, ICodeEditor, IContentWidgetPosition, IEditorMouseEvent, MouseTargetType } from 'vs/editor/browser/editorBrowser';
import { ConfigurationChangedEvent, EditorOption } from 'vs/editor/common/config/editorOptions';
import { Position } from 'vs/editor/common/core/position';
import { Range } from 'vs/editor/common/core/range';
import { IModelDecoration, PositionAffinity } from 'vs/editor/common/model';
import { ModelDecorationOptions } from 'vs/editor/common/model/textModel';
import { TokenizationRegistry } from 'vs/editor/common/languages';
import { HoverOperation, HoverStartMode, HoverStartSource, IHoverComputer } from 'vs/editor/contrib/hover/browser/hoverOperation';
import { HoverAnchor, HoverAnchorType, HoverParticipantRegistry, HoverRangeAnchor, IEditorHoverColorPickerWidget, IEditorHoverAction, IEditorHoverParticipant, IEditorHoverRenderContext, IEditorHoverStatusBar, IHoverPart } from 'vs/editor/contrib/hover/browser/hoverTypes';
import { IInstantiationService } from 'vs/platform/instantiation/common/instantiation';
import { IKeybindingService } from 'vs/platform/keybinding/common/keybinding';
import { AsyncIterableObject } from 'vs/base/common/async';
import { EditorContextKeys } from 'vs/editor/common/editorContextKeys';
import { IContextKey, IContextKeyService } from 'vs/platform/contextkey/common/contextkey';
import { ResizableContentWidget } from 'vs/editor/contrib/hover/browser/resizableContentWidget';
import { IConfigurationService } from 'vs/platform/configuration/common/configuration';
import { IAccessibilityService } from 'vs/platform/accessibility/common/accessibility';

const $ = dom.$;

export class ContentHoverController extends Disposable {

	private _currentResult: HoverResult | null = null;

	private readonly _computer: ContentHoverComputer;
	private readonly _widget: ContentHoverWidget;
	private readonly _participants: IEditorHoverParticipant[];
	private readonly _hoverOperation: HoverOperation<IHoverPart>;

	constructor(
		private readonly _editor: ICodeEditor,
		@IInstantiationService private readonly _instantiationService: IInstantiationService,
		@IKeybindingService private readonly _keybindingService: IKeybindingService,
	) {
		super();

		this._widget = this._register(this._instantiationService.createInstance(ContentHoverWidget, this._editor));

		// Instantiate participants and sort them by `hoverOrdinal` which is relevant for rendering order.
		this._participants = [];
		for (const participant of HoverParticipantRegistry.getAll()) {
			this._participants.push(this._instantiationService.createInstance(participant, this._editor));
		}
		this._participants.sort((p1, p2) => p1.hoverOrdinal - p2.hoverOrdinal);

		this._computer = new ContentHoverComputer(this._editor, this._participants);
		this._hoverOperation = this._register(new HoverOperation(this._editor, this._computer));

		this._register(this._hoverOperation.onResult((result) => {
			if (!this._computer.anchor) {
				// invalid state, ignore result
				return;
			}
			const messages = (result.hasLoadingMessage ? this._addLoadingMessage(result.value) : result.value);
			this._withResult(new HoverResult(this._computer.anchor, messages, result.isComplete));
		}));
		this._register(dom.addStandardDisposableListener(this._widget.getDomNode(), 'keydown', (e) => {
			if (e.equals(KeyCode.Escape)) {
				this.hide();
			}
		}));
		this._register(TokenizationRegistry.onDidChange(() => {
			if (this._widget.position && this._currentResult) {
				this._setCurrentResult(this._currentResult); // render again
			}
		}));
	}

	/**
	 * Returns true if the hover shows now or will show.
	 */
<<<<<<< HEAD
	private _startShowingOrUpdateHover(
		anchor: HoverAnchor | null,
		mode: HoverStartMode,
		source: HoverStartSource,
		focus: boolean,
		mouseEvent: IEditorMouseEvent | null
	): boolean {
=======
	public showsOrWillShow(mouseEvent: IEditorMouseEvent): boolean {
		if (this._widget.isResizing) {
			return true;
		}
		const anchorCandidates: HoverAnchor[] = [];
>>>>>>> 434d2e16

		if (!this._widget.position || !this._currentResult) {
			// The hover is not visible
			if (anchor) {
				this._startHoverOperationIfNecessary(anchor, mode, source, focus, false);
				return true;
			}
			return false;
		}

		// The hover is currently visible
		const isHoverSticky = this._editor.getOption(EditorOption.hover).sticky;
		const isGettingCloser = (
			isHoverSticky
			&& mouseEvent
			&& this._widget.isMouseGettingCloser(mouseEvent.event.posx, mouseEvent.event.posy)
		);

		if (isGettingCloser) {
			// The mouse is getting closer to the hover, so we will keep the hover untouched
			// But we will kick off a hover update at the new anchor, insisting on keeping the hover visible.
			if (anchor) {
				this._startHoverOperationIfNecessary(anchor, mode, source, focus, true);
			}
			return true;
		}

		if (!anchor) {
			this._setCurrentResult(null);
			return false;
		}

		if (anchor && this._currentResult.anchor.equals(anchor)) {
			// The widget is currently showing results for the exact same anchor, so no update is needed
			return true;
		}

		if (!anchor.canAdoptVisibleHover(this._currentResult.anchor, this._widget.position)) {
			// The new anchor is not compatible with the previous anchor
			this._setCurrentResult(null);
			this._startHoverOperationIfNecessary(anchor, mode, source, focus, false);
			return true;
		}

		// We aren't getting any closer to the hover, so we will filter existing results
		// and keep those which also apply to the new anchor.
		this._setCurrentResult(this._currentResult.filter(anchor));
		this._startHoverOperationIfNecessary(anchor, mode, source, focus, false);
		return true;
	}

	private _startHoverOperationIfNecessary(anchor: HoverAnchor, mode: HoverStartMode, source: HoverStartSource, focus: boolean, insistOnKeepingHoverVisible: boolean): void {

		if (this._computer.anchor && this._computer.anchor.equals(anchor)) {
			// We have to start a hover operation at the exact same anchor as before, so no work is needed
			return;
		}
		this._hoverOperation.cancel();
		this._computer.anchor = anchor;
		this._computer.shouldFocus = focus;
		this._computer.source = source;
		this._computer.insistOnKeepingHoverVisible = insistOnKeepingHoverVisible;
		this._hoverOperation.start(mode);
	}

	private _setCurrentResult(hoverResult: HoverResult | null): void {

		if (this._currentResult === hoverResult) {
			// avoid updating the DOM to avoid resetting the user selection
			return;
		}
		if (hoverResult && hoverResult.messages.length === 0) {
			hoverResult = null;
		}
		this._currentResult = hoverResult;
		if (this._currentResult) {
			this._renderMessages(this._currentResult.anchor, this._currentResult.messages);
		} else {
			this._widget.hide();
		}
	}

	private _addLoadingMessage(result: IHoverPart[]): IHoverPart[] {
		if (this._computer.anchor) {
			for (const participant of this._participants) {
				if (participant.createLoadingMessage) {
					const loadingMessage = participant.createLoadingMessage(this._computer.anchor);
					if (loadingMessage) {
						return result.slice(0).concat([loadingMessage]);
					}
				}
			}
		}
		return result;
	}

	private _withResult(hoverResult: HoverResult): void {
		if (this._widget.position && this._currentResult && this._currentResult.isComplete) {
			// The hover is visible with a previous complete result.

			if (!hoverResult.isComplete) {
				// Instead of rendering the new partial result, we wait for the result to be complete.
				return;
			}

			if (this._computer.insistOnKeepingHoverVisible && hoverResult.messages.length === 0) {
				// The hover would now hide normally, so we'll keep the previous messages
				return;
			}
		}

		this._setCurrentResult(hoverResult);
	}

	private _renderMessages(anchor: HoverAnchor, messages: IHoverPart[]): void {
		const { showAtPosition, showAtSecondaryPosition, highlightRange } = ContentHoverController.computeHoverRanges(this._editor, anchor.range, messages);

		const disposables = new DisposableStore();
		const statusBar = disposables.add(new EditorHoverStatusBar(this._keybindingService));
		const fragment = document.createDocumentFragment();

		let colorPicker: IEditorHoverColorPickerWidget | null = null;
		const context: IEditorHoverRenderContext = {
			fragment,
			statusBar,
			setColorPicker: (widget) => colorPicker = widget,
			onContentsChanged: () => this._widget.onContentsChanged(),
			setMinimumDimensions: (dimensions: dom.Dimension) => this._widget.setMinimumDimensions(dimensions),
			hide: () => this.hide()
		};

		for (const participant of this._participants) {
			const hoverParts = messages.filter(msg => msg.owner === participant);
			if (hoverParts.length > 0) {
				disposables.add(participant.renderHoverParts(context, hoverParts));
			}
		}

		const isBeforeContent = messages.some(m => m.isBeforeContent);

		if (statusBar.hasContent) {
			fragment.appendChild(statusBar.hoverElement);
		}

		if (fragment.hasChildNodes()) {
			if (highlightRange) {
				const highlightDecoration = this._editor.createDecorationsCollection();
				highlightDecoration.set([{
					range: highlightRange,
					options: ContentHoverController._DECORATION_OPTIONS
				}]);
				disposables.add(toDisposable(() => {
					highlightDecoration.clear();
				}));
			}

			this._widget.showAt(fragment, new ContentHoverVisibleData(
				anchor.initialMousePosX,
				anchor.initialMousePosY,
				colorPicker,
				showAtPosition,
				showAtSecondaryPosition,
				this._editor.getOption(EditorOption.hover).above,
				this._computer.shouldFocus,
				this._computer.source,
				isBeforeContent,
				disposables
			));
		} else {
			disposables.dispose();
		}
	}

	private static readonly _DECORATION_OPTIONS = ModelDecorationOptions.register({
		description: 'content-hover-highlight',
		className: 'hoverHighlight'
	});

	public static computeHoverRanges(editor: ICodeEditor, anchorRange: Range, messages: IHoverPart[]) {

		let startColumnBoundary = 1;
		if (editor.hasModel()) {
			// Ensure the range is on the current view line
			const viewModel = editor._getViewModel();
			const coordinatesConverter = viewModel.coordinatesConverter;
			const anchorViewRange = coordinatesConverter.convertModelRangeToViewRange(anchorRange);
			const anchorViewRangeStart = new Position(anchorViewRange.startLineNumber, viewModel.getLineMinColumn(anchorViewRange.startLineNumber));
			startColumnBoundary = coordinatesConverter.convertViewPositionToModelPosition(anchorViewRangeStart).column;
		}

		// The anchor range is always on a single line
		const anchorLineNumber = anchorRange.startLineNumber;
		let renderStartColumn = anchorRange.startColumn;
		let highlightRange = messages[0].range;
		let forceShowAtRange = null;

		for (const msg of messages) {
			highlightRange = Range.plusRange(highlightRange, msg.range);
			if (msg.range.startLineNumber === anchorLineNumber && msg.range.endLineNumber === anchorLineNumber) {
				// this message has a range that is completely sitting on the line of the anchor
				renderStartColumn = Math.max(Math.min(renderStartColumn, msg.range.startColumn), startColumnBoundary);
			}
			if (msg.forceShowAtRange) {
				forceShowAtRange = msg.range;
			}
		}

		const showAtPosition = forceShowAtRange ? forceShowAtRange.getStartPosition() : new Position(anchorLineNumber, anchorRange.startColumn);
		const showAtSecondaryPosition = forceShowAtRange ? forceShowAtRange.getStartPosition() : new Position(anchorLineNumber, renderStartColumn);

		return {
			showAtPosition,
			showAtSecondaryPosition,
			highlightRange
		};
	}

	/**
	 * Returns true if the hover shows now or will show.
	 */
	public showsOrWillShow(mouseEvent: IEditorMouseEvent): boolean {

		if (this._widget.isResizing) {
			return true;
		}

		const anchorCandidates: HoverAnchor[] = [];
		for (const participant of this._participants) {
			if (participant.suggestHoverAnchor) {
				const anchor = participant.suggestHoverAnchor(mouseEvent);
				if (anchor) {
					anchorCandidates.push(anchor);
				}
			}
		}

		const target = mouseEvent.target;

		if (target.type === MouseTargetType.CONTENT_TEXT) {
			anchorCandidates.push(new HoverRangeAnchor(0, target.range, mouseEvent.event.posx, mouseEvent.event.posy));
		}

		if (target.type === MouseTargetType.CONTENT_EMPTY) {
			const epsilon = this._editor.getOption(EditorOption.fontInfo).typicalHalfwidthCharacterWidth / 2;
			if (
				!target.detail.isAfterLines
				&& typeof target.detail.horizontalDistanceToText === 'number'
				&& target.detail.horizontalDistanceToText < epsilon
			) {
				// Let hover kick in even when the mouse is technically in the empty area after a line, given the distance is small enough
				anchorCandidates.push(new HoverRangeAnchor(0, target.range, mouseEvent.event.posx, mouseEvent.event.posy));
			}
		}

		if (anchorCandidates.length === 0) {
			return this._startShowingOrUpdateHover(null, HoverStartMode.Delayed, HoverStartSource.Mouse, false, mouseEvent);
		}

		anchorCandidates.sort((a, b) => b.priority - a.priority);
		return this._startShowingOrUpdateHover(anchorCandidates[0], HoverStartMode.Delayed, HoverStartSource.Mouse, false, mouseEvent);
	}

	public startShowingAtRange(range: Range, mode: HoverStartMode, source: HoverStartSource, focus: boolean): void {
		this._startShowingOrUpdateHover(new HoverRangeAnchor(0, range, undefined, undefined), mode, source, focus, null);
	}

	public getWidgetContent(): string | undefined {
		const node = this._widget.getDomNode();
		if (!node.textContent) {
			return undefined;
		}
		return node.textContent;
	}

	public containsNode(node: Node | null | undefined): boolean {
		return (node ? this._widget.getDomNode().contains(node) : false);
	}

	public focus(): void {
		this._widget.focus();
	}

	public scrollUp(): void {
		this._widget.scrollUp();
	}

	public scrollDown(): void {
		this._widget.scrollDown();
	}

	public scrollLeft(): void {
		this._widget.scrollLeft();
	}

	public scrollRight(): void {
		this._widget.scrollRight();
	}

	public pageUp(): void {
		this._widget.pageUp();
	}

	public pageDown(): void {
		this._widget.pageDown();
	}

	public goToTop(): void {
		this._widget.goToTop();
	}

	public goToBottom(): void {
		this._widget.goToBottom();
	}

	public hide(): void {
		this._computer.anchor = null;
		this._hoverOperation.cancel();
		this._setCurrentResult(null);
	}

	public get isColorPickerVisible(): boolean {
		return this._widget.isColorPickerVisible;
	}

	public get isVisibleFromKeyboard(): boolean {
		return this._widget.isVisibleFromKeyboard;
	}

	public get isVisible(): boolean {
		return this._widget.isVisible;
	}

	public get isFocused(): boolean {
		return this._widget.isFocused;
	}

	public get isResizing(): boolean {
		return this._widget.isResizing;
	}

	public get widget() {
		return this._widget;
	}
}

class HoverResult {

	constructor(
		public readonly anchor: HoverAnchor,
		public readonly messages: IHoverPart[],
		public readonly isComplete: boolean
	) { }

	public filter(anchor: HoverAnchor): HoverResult {
		const filteredMessages = this.messages.filter((m) => m.isValidForHoverAnchor(anchor));
		if (filteredMessages.length === this.messages.length) {
			return this;
		}
		return new FilteredHoverResult(this, this.anchor, filteredMessages, this.isComplete);
	}
}

class FilteredHoverResult extends HoverResult {

	constructor(
		private readonly original: HoverResult,
		anchor: HoverAnchor,
		messages: IHoverPart[],
		isComplete: boolean
	) {
		super(anchor, messages, isComplete);
	}

	public override filter(anchor: HoverAnchor): HoverResult {
		return this.original.filter(anchor);
	}
}

class ContentHoverVisibleData {

	public closestMouseDistance: number | undefined = undefined;

	constructor(
		public initialMousePosX: number | undefined,
		public initialMousePosY: number | undefined,
		public readonly colorPicker: IEditorHoverColorPickerWidget | null,
		public readonly showAtPosition: Position,
		public readonly showAtSecondaryPosition: Position,
		public readonly preferAbove: boolean,
		public readonly stoleFocus: boolean,
		public readonly source: HoverStartSource,
		public readonly isBeforeContent: boolean,
		public readonly disposables: DisposableStore
	) { }
}

const HORIZONTAL_SCROLLING_BY = 30;
const SCROLLBAR_WIDTH = 10;
const CONTAINER_HEIGHT_PADDING = 6;

export class ContentHoverWidget extends ResizableContentWidget {

	public static ID = 'editor.contrib.resizableContentHoverWidget';
	private static _lastDimensions: dom.Dimension = new dom.Dimension(0, 0);

	private _visibleData: ContentHoverVisibleData | undefined;
	private _positionPreference: ContentWidgetPositionPreference | undefined;
	private _minimumSize: dom.Dimension;
	private _contentWidth: number | undefined;

	private readonly _hover: HoverWidget = this._register(new HoverWidget());
	private readonly _hoverVisibleKey: IContextKey<boolean>;
	private readonly _hoverFocusedKey: IContextKey<boolean>;

	public get isColorPickerVisible(): boolean {
		return Boolean(this._visibleData?.colorPicker);
	}

	public get isVisibleFromKeyboard(): boolean {
		return (this._visibleData?.source === HoverStartSource.Keyboard);
	}

	public get isVisible(): boolean {
		return this._hoverVisibleKey.get() ?? false;
	}

	public get isFocused(): boolean {
		return this._hoverFocusedKey.get() ?? false;
	}

	constructor(
		editor: ICodeEditor,
		@IContextKeyService contextKeyService: IContextKeyService,
		@IConfigurationService private readonly _configurationService: IConfigurationService,
		@IAccessibilityService private readonly _accessibilityService: IAccessibilityService,
		@IKeybindingService private readonly _keybindingService: IKeybindingService
	) {
		const minimumHeight = editor.getOption(EditorOption.lineHeight) + 8;
		const minimumWidth = 150;
		const minimumSize = new dom.Dimension(minimumWidth, minimumHeight);
		super(editor, minimumSize);

		this._minimumSize = minimumSize;
		this._hoverVisibleKey = EditorContextKeys.hoverVisible.bindTo(contextKeyService);
		this._hoverFocusedKey = EditorContextKeys.hoverFocused.bindTo(contextKeyService);

		dom.append(this._resizableNode.domNode, this._hover.containerDomNode);
		this._resizableNode.domNode.style.zIndex = '50';

		this._register(this._editor.onDidLayoutChange(() => {
			if (this.isVisible) {
				this._updateMaxDimensions();
			}
		}));
		this._register(this._editor.onDidChangeConfiguration((e: ConfigurationChangedEvent) => {
			if (e.hasChanged(EditorOption.fontInfo)) {
				this._updateFont();
			}
		}));
		const focusTracker = this._register(dom.trackFocus(this._resizableNode.domNode));
		this._register(focusTracker.onDidFocus(() => {
			this._hoverFocusedKey.set(true);
		}));
		this._register(focusTracker.onDidBlur(() => {
			this._hoverFocusedKey.set(false);
		}));
		this._setHoverData(undefined);
		this._editor.addContentWidget(this);
	}

	public override dispose(): void {
		super.dispose();
		this._visibleData?.disposables.dispose();
		this._editor.removeContentWidget(this);
	}

	public getId(): string {
		return ContentHoverWidget.ID;
	}

	private static _applyDimensions(container: HTMLElement, width: number | string, height: number | string): void {
		const transformedWidth = typeof width === 'number' ? `${width}px` : width;
		const transformedHeight = typeof height === 'number' ? `${height}px` : height;
		container.style.width = transformedWidth;
		container.style.height = transformedHeight;
	}

	private _setContentsDomNodeDimensions(width: number | string, height: number | string): void {
		const contentsDomNode = this._hover.contentsDomNode;
		return ContentHoverWidget._applyDimensions(contentsDomNode, width, height);
	}

	private _setContainerDomNodeDimensions(width: number | string, height: number | string): void {
		const containerDomNode = this._hover.containerDomNode;
		return ContentHoverWidget._applyDimensions(containerDomNode, width, height);
	}

	private _setHoverWidgetDimensions(width: number | string, height: number | string): void {
		this._setContentsDomNodeDimensions(width, height);
		this._setContainerDomNodeDimensions(width, height);
		this._layoutContentWidget();
	}

	private static _applyMaxDimensions(container: HTMLElement, width: number | string, height: number | string) {
		const transformedWidth = typeof width === 'number' ? `${width}px` : width;
		const transformedHeight = typeof height === 'number' ? `${height}px` : height;
		container.style.maxWidth = transformedWidth;
		container.style.maxHeight = transformedHeight;
	}

	private _setHoverWidgetMaxDimensions(width: number | string, height: number | string): void {
		ContentHoverWidget._applyMaxDimensions(this._hover.contentsDomNode, width, height);
		ContentHoverWidget._applyMaxDimensions(this._hover.containerDomNode, width, height);
		this._hover.containerDomNode.style.setProperty('--vscode-hover-maxWidth', typeof width === 'number' ? `${width}px` : width);
		this._layoutContentWidget();
	}

	private _hasHorizontalScrollbar(): boolean {
		const scrollDimensions = this._hover.scrollbar.getScrollDimensions();
		const hasHorizontalScrollbar = scrollDimensions.scrollWidth > scrollDimensions.width;
		return hasHorizontalScrollbar;
	}

	private _adjustContentsBottomPadding(): void {
		const contentsDomNode = this._hover.contentsDomNode;
		const extraBottomPadding = `${this._hover.scrollbar.options.horizontalScrollbarSize}px`;
		if (contentsDomNode.style.paddingBottom !== extraBottomPadding) {
			contentsDomNode.style.paddingBottom = extraBottomPadding;
		}
	}

	private _setAdjustedHoverWidgetDimensions(size: dom.Dimension): void {
		this._setHoverWidgetMaxDimensions('none', 'none');
		const width = size.width;
		const height = size.height;
		this._setHoverWidgetDimensions(width, height);
		// measure if widget has horizontal scrollbar after setting the dimensions
		if (this._hasHorizontalScrollbar()) {
			this._adjustContentsBottomPadding();
			this._setContentsDomNodeDimensions(width, height - SCROLLBAR_WIDTH);
		}
	}

	private _updateResizableNodeMaxDimensions(): void {
		const maxRenderingWidth = this._findMaximumRenderingWidth() ?? Infinity;
		const maxRenderingHeight = this._findMaximumRenderingHeight() ?? Infinity;
		this._resizableNode.maxSize = new dom.Dimension(maxRenderingWidth, maxRenderingHeight);
		this._setHoverWidgetMaxDimensions(maxRenderingWidth, maxRenderingHeight);
	}

	protected override _resize(size: dom.Dimension): void {
		ContentHoverWidget._lastDimensions = new dom.Dimension(size.width, size.height);
		this._setAdjustedHoverWidgetDimensions(size);
		this._resizableNode.layout(size.height, size.width);
		this._updateResizableNodeMaxDimensions();
		this._hover.scrollbar.scanDomNode();
		this._editor.layoutContentWidget(this);
		this._visibleData?.colorPicker?.layout();
	}

	private _findAvailableSpaceVertically(): number | undefined {
		const position = this._visibleData?.showAtPosition;
		if (!position) {
			return;
		}
		return this._positionPreference === ContentWidgetPositionPreference.ABOVE ?
			this._availableVerticalSpaceAbove(position)
			: this._availableVerticalSpaceBelow(position);
	}

	private _findMaximumRenderingHeight(): number | undefined {
		const availableSpace = this._findAvailableSpaceVertically();
		if (!availableSpace) {
			return;
		}
		// Padding needed in order to stop the resizing down to a smaller height
		let maximumHeight = CONTAINER_HEIGHT_PADDING;
		Array.from(this._hover.contentsDomNode.children).forEach((hoverPart) => {
			maximumHeight += hoverPart.clientHeight;
		});

		if (this._hasHorizontalScrollbar()) {
			maximumHeight += SCROLLBAR_WIDTH;
		}
		return Math.min(availableSpace, maximumHeight);
	}

	private _isHoverTextOverflowing(): boolean {
		// To find out if the text is overflowing, we will disable wrapping, check the widths, and then re-enable wrapping
		this._hover.containerDomNode.style.setProperty('--vscode-hover-whiteSpace', 'nowrap');
		this._hover.containerDomNode.style.setProperty('--vscode-hover-sourceWhiteSpace', 'nowrap');

		const overflowing = Array.from(this._hover.contentsDomNode.children).some((hoverElement) => {
			return hoverElement.scrollWidth > hoverElement.clientWidth;
		});

		this._hover.containerDomNode.style.removeProperty('--vscode-hover-whiteSpace');
		this._hover.containerDomNode.style.removeProperty('--vscode-hover-sourceWhiteSpace');

		return overflowing;
	}

	private _findMaximumRenderingWidth(): number | undefined {
		if (!this._editor || !this._editor.hasModel()) {
			return;
		}

		const overflowing = this._isHoverTextOverflowing();
		const initialWidth = (
			typeof this._contentWidth === 'undefined'
				? 0
				: this._contentWidth - 2 // - 2 for the borders
		);

		if (overflowing || this._hover.containerDomNode.clientWidth < initialWidth) {
			const bodyBoxWidth = dom.getClientArea(this._hover.containerDomNode.ownerDocument.body).width;
			const horizontalPadding = 14;
			return bodyBoxWidth - horizontalPadding;
		} else {
			return this._hover.containerDomNode.clientWidth + 2;
		}
	}

	public isMouseGettingCloser(posx: number, posy: number): boolean {

		if (!this._visibleData) {
			return false;
		}
		if (
			typeof this._visibleData.initialMousePosX === 'undefined'
			|| typeof this._visibleData.initialMousePosY === 'undefined'
		) {
			this._visibleData.initialMousePosX = posx;
			this._visibleData.initialMousePosY = posy;
			return false;
		}

		const widgetRect = dom.getDomNodePagePosition(this.getDomNode());
		if (typeof this._visibleData.closestMouseDistance === 'undefined') {
			this._visibleData.closestMouseDistance = computeDistanceFromPointToRectangle(
				this._visibleData.initialMousePosX,
				this._visibleData.initialMousePosY,
				widgetRect.left,
				widgetRect.top,
				widgetRect.width,
				widgetRect.height
			);
		}

		const distance = computeDistanceFromPointToRectangle(
			posx,
			posy,
			widgetRect.left,
			widgetRect.top,
			widgetRect.width,
			widgetRect.height
		);
		if (distance > this._visibleData.closestMouseDistance + 4 /* tolerance of 4 pixels */) {
			// The mouse is getting farther away
			return false;
		}

		this._visibleData.closestMouseDistance = Math.min(this._visibleData.closestMouseDistance, distance);
		return true;
	}

	private _setHoverData(hoverData: ContentHoverVisibleData | undefined): void {
		this._visibleData?.disposables.dispose();
		this._visibleData = hoverData;
		this._hoverVisibleKey.set(!!hoverData);
		this._hover.containerDomNode.classList.toggle('hidden', !hoverData);
	}

	private _updateFont(): void {
		const { fontSize, lineHeight } = this._editor.getOption(EditorOption.fontInfo);
		const contentsDomNode = this._hover.contentsDomNode;
		contentsDomNode.style.fontSize = `${fontSize}px`;
		contentsDomNode.style.lineHeight = `${lineHeight / fontSize}`;
		const codeClasses: HTMLElement[] = Array.prototype.slice.call(this._hover.contentsDomNode.getElementsByClassName('code'));
		codeClasses.forEach(node => this._editor.applyFontInfo(node));
	}

	private _updateContent(node: DocumentFragment): void {
		const contentsDomNode = this._hover.contentsDomNode;
		contentsDomNode.style.paddingBottom = '';
		contentsDomNode.textContent = '';
		contentsDomNode.appendChild(node);
	}

	private _layoutContentWidget(): void {
		this._editor.layoutContentWidget(this);
		this._hover.onContentsChanged();
	}

	private _updateMaxDimensions() {
		const height = Math.max(this._editor.getLayoutInfo().height / 4, 250, ContentHoverWidget._lastDimensions.height);
		const width = Math.max(this._editor.getLayoutInfo().width * 0.66, 500, ContentHoverWidget._lastDimensions.width);
		this._setHoverWidgetMaxDimensions(width, height);
	}

	private _render(node: DocumentFragment, hoverData: ContentHoverVisibleData) {
		this._setHoverData(hoverData);
		this._updateFont();
		this._updateContent(node);
		this._updateMaxDimensions();
		this.onContentsChanged();
		// Simply force a synchronous render on the editor
		// such that the widget does not really render with left = '0px'
		this._editor.render();
	}

	override getPosition(): IContentWidgetPosition | null {
		if (!this._visibleData) {
			return null;
		}
		return {
			position: this._visibleData.showAtPosition,
			secondaryPosition: this._visibleData.showAtSecondaryPosition,
			positionAffinity: this._visibleData.isBeforeContent ? PositionAffinity.LeftOfInjectedText : undefined,
			preference: [this._positionPreference ?? ContentWidgetPositionPreference.ABOVE]
		};
	}

	public showAt(node: DocumentFragment, hoverData: ContentHoverVisibleData): void {
		if (!this._editor || !this._editor.hasModel()) {
			return;
		}
		this._render(node, hoverData);
		const widgetHeight = dom.getTotalHeight(this._hover.containerDomNode);
		const widgetPosition = hoverData.showAtPosition;
		this._positionPreference = this._findPositionPreference(widgetHeight, widgetPosition) ?? ContentWidgetPositionPreference.ABOVE;

		// See https://github.com/microsoft/vscode/issues/140339
		// TODO: Doing a second layout of the hover after force rendering the editor
		this.onContentsChanged();
		if (hoverData.stoleFocus) {
			this._hover.containerDomNode.focus();
		}
		hoverData.colorPicker?.layout();
		// The aria label overrides the label, so if we add to it, add the contents of the hover
		const hoverFocused = this._hover.containerDomNode.ownerDocument.activeElement === this._hover.containerDomNode;
		const accessibleViewHint = hoverFocused && getHoverAccessibleViewHint(
			this._configurationService.getValue('accessibility.verbosity.hover') === true && this._accessibilityService.isScreenReaderOptimized(),
			this._keybindingService.lookupKeybinding('editor.action.accessibleView')?.getAriaLabel() ?? ''
		);

		if (accessibleViewHint) {
			this._hover.contentsDomNode.ariaLabel = this._hover.contentsDomNode.textContent + ', ' + accessibleViewHint;
		}
	}

	public hide(): void {
		if (!this._visibleData) {
			return;
		}
		const stoleFocus = this._visibleData.stoleFocus || this._hoverFocusedKey.get();
		this._setHoverData(undefined);
		this._resizableNode.maxSize = new dom.Dimension(Infinity, Infinity);
		this._resizableNode.clearSashHoverState();
		this._hoverFocusedKey.set(false);
		this._editor.layoutContentWidget(this);
		if (stoleFocus) {
			this._editor.focus();
		}
	}

	private _removeConstraintsRenderNormally(): void {
		// Added because otherwise the initial size of the hover content is smaller than should be
		const layoutInfo = this._editor.getLayoutInfo();
		this._resizableNode.layout(layoutInfo.height, layoutInfo.width);
		this._setHoverWidgetDimensions('auto', 'auto');
	}

	private _adjustHoverHeightForScrollbar(height: number) {
		const containerDomNode = this._hover.containerDomNode;
		const contentsDomNode = this._hover.contentsDomNode;
		const maxRenderingHeight = this._findMaximumRenderingHeight() ?? Infinity;
		this._setContainerDomNodeDimensions(dom.getTotalWidth(containerDomNode), Math.min(maxRenderingHeight, height));
		this._setContentsDomNodeDimensions(dom.getTotalWidth(contentsDomNode), Math.min(maxRenderingHeight, height - SCROLLBAR_WIDTH));
	}

	public setMinimumDimensions(dimensions: dom.Dimension): void {
		// We combine the new minimum dimensions with the previous ones
		this._minimumSize = new dom.Dimension(
			Math.max(this._minimumSize.width, dimensions.width),
			Math.max(this._minimumSize.height, dimensions.height)
		);
		this._updateMinimumWidth();
	}

	private _updateMinimumWidth(): void {
		const width = (
			typeof this._contentWidth === 'undefined'
				? this._minimumSize.width
				: Math.min(this._contentWidth, this._minimumSize.width)
		);
		// We want to avoid that the hover is artificially large, so we use the content width as minimum width
		this._resizableNode.minSize = new dom.Dimension(width, this._minimumSize.height);
	}

	public onContentsChanged(): void {
		this._removeConstraintsRenderNormally();
		const containerDomNode = this._hover.containerDomNode;

		let height = dom.getTotalHeight(containerDomNode);
		let width = dom.getTotalWidth(containerDomNode);
		this._resizableNode.layout(height, width);

		this._setHoverWidgetDimensions(width, height);

		height = dom.getTotalHeight(containerDomNode);
		width = dom.getTotalWidth(containerDomNode);
		this._contentWidth = width;
		this._updateMinimumWidth();
		this._resizableNode.layout(height, width);

		if (this._hasHorizontalScrollbar()) {
			this._adjustContentsBottomPadding();
			this._adjustHoverHeightForScrollbar(height);
		}
		if (this._visibleData?.showAtPosition) {
			const widgetHeight = dom.getTotalHeight(this._hover.containerDomNode);
			this._positionPreference = this._findPositionPreference(widgetHeight, this._visibleData.showAtPosition);
		}
		this._layoutContentWidget();
	}

	public focus(): void {
		this._hover.containerDomNode.focus();
	}

	public scrollUp(): void {
		const scrollTop = this._hover.scrollbar.getScrollPosition().scrollTop;
		const fontInfo = this._editor.getOption(EditorOption.fontInfo);
		this._hover.scrollbar.setScrollPosition({ scrollTop: scrollTop - fontInfo.lineHeight });
	}

	public scrollDown(): void {
		const scrollTop = this._hover.scrollbar.getScrollPosition().scrollTop;
		const fontInfo = this._editor.getOption(EditorOption.fontInfo);
		this._hover.scrollbar.setScrollPosition({ scrollTop: scrollTop + fontInfo.lineHeight });
	}

	public scrollLeft(): void {
		const scrollLeft = this._hover.scrollbar.getScrollPosition().scrollLeft;
		this._hover.scrollbar.setScrollPosition({ scrollLeft: scrollLeft - HORIZONTAL_SCROLLING_BY });
	}

	public scrollRight(): void {
		const scrollLeft = this._hover.scrollbar.getScrollPosition().scrollLeft;
		this._hover.scrollbar.setScrollPosition({ scrollLeft: scrollLeft + HORIZONTAL_SCROLLING_BY });
	}

	public pageUp(): void {
		const scrollTop = this._hover.scrollbar.getScrollPosition().scrollTop;
		const scrollHeight = this._hover.scrollbar.getScrollDimensions().height;
		this._hover.scrollbar.setScrollPosition({ scrollTop: scrollTop - scrollHeight });
	}

	public pageDown(): void {
		const scrollTop = this._hover.scrollbar.getScrollPosition().scrollTop;
		const scrollHeight = this._hover.scrollbar.getScrollDimensions().height;
		this._hover.scrollbar.setScrollPosition({ scrollTop: scrollTop + scrollHeight });
	}

	public goToTop(): void {
		this._hover.scrollbar.setScrollPosition({ scrollTop: 0 });
	}

	public goToBottom(): void {
		this._hover.scrollbar.setScrollPosition({ scrollTop: this._hover.scrollbar.getScrollDimensions().scrollHeight });
	}
}

export class EditorHoverStatusBar extends Disposable implements IEditorHoverStatusBar {

	public readonly hoverElement: HTMLElement;
	private readonly actionsElement: HTMLElement;
	private _hasContent: boolean = false;

	public get hasContent() {
		return this._hasContent;
	}

	constructor(
		@IKeybindingService private readonly _keybindingService: IKeybindingService,
	) {
		super();
		this.hoverElement = $('div.hover-row.status-bar');
		this.actionsElement = dom.append(this.hoverElement, $('div.actions'));
	}

	public addAction(
		actionOptions: {
			label: string;
			iconClass?: string; run: (target: HTMLElement) => void;
			commandId: string;
		}): IEditorHoverAction {

		const keybinding = this._keybindingService.lookupKeybinding(actionOptions.commandId);
		const keybindingLabel = keybinding ? keybinding.getLabel() : null;
		this._hasContent = true;
		return this._register(HoverAction.render(this.actionsElement, actionOptions, keybindingLabel));
	}

	public append(element: HTMLElement): HTMLElement {
		const result = dom.append(this.actionsElement, element);
		this._hasContent = true;
		return result;
	}
}

class ContentHoverComputer implements IHoverComputer<IHoverPart> {

	private _anchor: HoverAnchor | null = null;
	public get anchor(): HoverAnchor | null { return this._anchor; }
	public set anchor(value: HoverAnchor | null) { this._anchor = value; }

	private _shouldFocus: boolean = false;
	public get shouldFocus(): boolean { return this._shouldFocus; }
	public set shouldFocus(value: boolean) { this._shouldFocus = value; }

	private _source: HoverStartSource = HoverStartSource.Mouse;
	public get source(): HoverStartSource { return this._source; }
	public set source(value: HoverStartSource) { this._source = value; }

	private _insistOnKeepingHoverVisible: boolean = false;
	public get insistOnKeepingHoverVisible(): boolean { return this._insistOnKeepingHoverVisible; }
	public set insistOnKeepingHoverVisible(value: boolean) { this._insistOnKeepingHoverVisible = value; }

	constructor(
		private readonly _editor: ICodeEditor,
		private readonly _participants: readonly IEditorHoverParticipant[]
	) {
	}

	private static _getLineDecorations(editor: IActiveCodeEditor, anchor: HoverAnchor): IModelDecoration[] {
		if (anchor.type !== HoverAnchorType.Range && !anchor.supportsMarkerHover) {
			return [];
		}

		const model = editor.getModel();
		const lineNumber = anchor.range.startLineNumber;

		if (lineNumber > model.getLineCount()) {
			// invalid line
			return [];
		}

		const maxColumn = model.getLineMaxColumn(lineNumber);

		return editor.getLineDecorations(lineNumber).filter((d) => {
			if (d.options.isWholeLine) {
				return true;
			}

			const startColumn = (d.range.startLineNumber === lineNumber) ? d.range.startColumn : 1;
			const endColumn = (d.range.endLineNumber === lineNumber) ? d.range.endColumn : maxColumn;

			if (d.options.showIfCollapsed) {
				// Relax check around `showIfCollapsed` decorations to also include +/- 1 character
				if (startColumn > anchor.range.startColumn + 1 || anchor.range.endColumn - 1 > endColumn) {
					return false;
				}
			} else {
				if (startColumn > anchor.range.startColumn || anchor.range.endColumn > endColumn) {
					return false;
				}
			}

			return true;
		});
	}

	public computeAsync(token: CancellationToken): AsyncIterableObject<IHoverPart> {
		const anchor = this._anchor;

		if (!this._editor.hasModel() || !anchor) {
			return AsyncIterableObject.EMPTY;
		}

		const lineDecorations = ContentHoverComputer._getLineDecorations(this._editor, anchor);

		return AsyncIterableObject.merge(
			this._participants.map((participant) => {
				if (!participant.computeAsync) {
					return AsyncIterableObject.EMPTY;
				}
				return participant.computeAsync(anchor, lineDecorations, token);
			})
		);
	}

	public computeSync(): IHoverPart[] {
		if (!this._editor.hasModel() || !this._anchor) {
			return [];
		}

		const lineDecorations = ContentHoverComputer._getLineDecorations(this._editor, this._anchor);

		let result: IHoverPart[] = [];
		for (const participant of this._participants) {
			result = result.concat(participant.computeSync(this._anchor, lineDecorations));
		}

		return coalesce(result);
	}
}

function computeDistanceFromPointToRectangle(pointX: number, pointY: number, left: number, top: number, width: number, height: number): number {
	const x = (left + width / 2); // x center of rectangle
	const y = (top + height / 2); // y center of rectangle
	const dx = Math.max(Math.abs(pointX - x) - width / 2, 0);
	const dy = Math.max(Math.abs(pointY - y) - height / 2, 0);
	return Math.sqrt(dx * dx + dy * dy);
}<|MERGE_RESOLUTION|>--- conflicted
+++ resolved
@@ -80,7 +80,6 @@
 	/**
 	 * Returns true if the hover shows now or will show.
 	 */
-<<<<<<< HEAD
 	private _startShowingOrUpdateHover(
 		anchor: HoverAnchor | null,
 		mode: HoverStartMode,
@@ -88,13 +87,6 @@
 		focus: boolean,
 		mouseEvent: IEditorMouseEvent | null
 	): boolean {
-=======
-	public showsOrWillShow(mouseEvent: IEditorMouseEvent): boolean {
-		if (this._widget.isResizing) {
-			return true;
-		}
-		const anchorCandidates: HoverAnchor[] = [];
->>>>>>> 434d2e16
 
 		if (!this._widget.position || !this._currentResult) {
 			// The hover is not visible
