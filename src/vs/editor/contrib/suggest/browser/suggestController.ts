--- conflicted
+++ resolved
@@ -45,11 +45,8 @@
 import { basename, extname } from 'vs/base/common/resources';
 import { hash } from 'vs/base/common/hash';
 import { WindowIdleValue, getWindow } from 'vs/base/browser/dom';
-<<<<<<< HEAD
 import { ILanguageFeaturesService } from 'vs/editor/common/services/languageFeatures';
-=======
 import { ModelDecorationOptions } from 'vs/editor/common/model/textModel';
->>>>>>> 63a3873d
 
 // sticky suggest widget which doesn't disappear on focus out and such
 const _sticky = false
