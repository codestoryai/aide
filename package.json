{
  "name": "code-oss-dev",
  "version": "1.80.0",
  "distro": "d669c34eb3fa08eac4978426744bc2cc7b599ece",
  "author": {
    "name": "Microsoft Corporation"
  },
  "license": "MIT",
  "main": "./out/main",
  "private": true,
  "scripts": {
    "test": "echo Please run any of the test scripts from the scripts folder.",
    "test-browser": "npx playwright install && node test/unit/browser/index.js",
    "test-browser-no-install": "node test/unit/browser/index.js",
    "test-node": "mocha test/unit/node/index.js --delay --ui=tdd --timeout=5000 --exit",
    "preinstall": "node build/npm/preinstall.js",
    "postinstall": "node build/npm/postinstall.js",
    "compile": "node --max_old_space_size=4095 ./node_modules/gulp/bin/gulp.js compile",
    "watch": "npm-run-all -lp watch-client watch-extensions",
    "watchd": "deemon yarn watch",
    "watch-webd": "deemon yarn watch-web",
    "kill-watchd": "deemon --kill yarn watch",
    "kill-watch-webd": "deemon --kill yarn watch-web",
    "restart-watchd": "deemon --restart yarn watch",
    "restart-watch-webd": "deemon --restart yarn watch-web",
    "watch-client": "node --max_old_space_size=4095 ./node_modules/gulp/bin/gulp.js watch-client",
    "watch-clientd": "deemon yarn watch-client",
    "kill-watch-clientd": "deemon --kill yarn watch-client",
    "watch-extensions": "node --max_old_space_size=4095 ./node_modules/gulp/bin/gulp.js watch-extensions watch-extension-media",
    "watch-extensionsd": "deemon yarn watch-extensions",
    "kill-watch-extensionsd": "deemon --kill yarn watch-extensions",
    "precommit": "node build/hygiene.js",
    "gulp": "node --max_old_space_size=8192 ./node_modules/gulp/bin/gulp.js",
    "electron": "node build/lib/electron",
    "7z": "7z",
    "update-grammars": "node build/npm/update-all-grammars.mjs",
    "update-localization-extension": "node build/npm/update-localization-extension.js",
    "smoketest": "node build/lib/preLaunch.js && cd test/smoke && yarn compile && node test/index.js",
    "smoketest-no-compile": "cd test/smoke && node test/index.js",
    "download-builtin-extensions": "node build/lib/builtInExtensions.js",
    "download-builtin-extensions-cg": "node build/lib/builtInExtensionsCG.js",
    "monaco-compile-check": "tsc -p src/tsconfig.monaco.json --noEmit",
    "tsec-compile-check": "node node_modules/tsec/bin/tsec -p src/tsconfig.tsec.json",
    "vscode-dts-compile-check": "tsc -p src/tsconfig.vscode-dts.json && tsc -p src/tsconfig.vscode-proposed-dts.json",
    "valid-layers-check": "node build/lib/layersChecker.js",
    "update-distro": "node build/npm/update-distro.mjs",
    "web": "echo 'yarn web' is replaced by './scripts/code-server' or './scripts/code-web'",
    "compile-cli": "gulp compile-cli",
    "compile-web": "node --max_old_space_size=4095 ./node_modules/gulp/bin/gulp.js compile-web",
    "watch-web": "node --max_old_space_size=4095 ./node_modules/gulp/bin/gulp.js watch-web",
    "watch-cli": "node --max_old_space_size=4095 ./node_modules/gulp/bin/gulp.js watch-cli",
    "eslint": "node build/eslint",
    "stylelint": "node build/stylelint",
    "playwright-install": "node build/azure-pipelines/common/installPlaywright.js",
    "compile-build": "node --max_old_space_size=4095 ./node_modules/gulp/bin/gulp.js compile-build",
    "compile-extensions-build": "node --max_old_space_size=4095 ./node_modules/gulp/bin/gulp.js compile-extensions-build",
    "minify-vscode": "node --max_old_space_size=4095 ./node_modules/gulp/bin/gulp.js minify-vscode",
    "minify-vscode-reh": "node --max_old_space_size=4095 ./node_modules/gulp/bin/gulp.js minify-vscode-reh",
    "minify-vscode-reh-web": "node --max_old_space_size=4095 ./node_modules/gulp/bin/gulp.js minify-vscode-reh-web",
    "hygiene": "node --max_old_space_size=4095 ./node_modules/gulp/bin/gulp.js hygiene",
    "core-ci": "node --max_old_space_size=8095 ./node_modules/gulp/bin/gulp.js core-ci",
    "core-ci-pr": "node --max_old_space_size=4095 ./node_modules/gulp/bin/gulp.js core-ci-pr",
    "extensions-ci": "node --max_old_space_size=4095 ./node_modules/gulp/bin/gulp.js extensions-ci",
    "extensions-ci-pr": "node --max_old_space_size=4095 ./node_modules/gulp/bin/gulp.js extensions-ci-pr",
    "perf": "node scripts/code-perf.js"
  },
  "dependencies": {
    "@microsoft/1ds-core-js": "^3.2.2",
    "@microsoft/1ds-post-js": "^3.2.2",
    "@parcel/watcher": "2.1.0",
    "@vscode/iconv-lite-umd": "0.7.0",
    "@vscode/policy-watcher": "^1.1.4",
    "@vscode/proxy-agent": "^0.14.1",
    "@vscode/ripgrep": "^1.15.4",
    "@vscode/spdlog": "^0.13.10",
    "@vscode/sqlite3": "5.1.6-vscode",
    "@vscode/sudo-prompt": "9.3.1",
    "@vscode/vscode-languagedetection": "1.0.21",
    "@vscode/windows-mutex": "^0.4.4",
    "@vscode/windows-process-tree": "^0.5.0",
    "@vscode/windows-registry": "^1.1.0",
    "graceful-fs": "4.2.8",
    "http-proxy-agent": "^2.1.0",
    "https-proxy-agent": "^2.2.3",
    "jschardet": "3.0.0",
    "keytar": "7.9.0",
    "minimist": "^1.2.6",
    "native-is-elevated": "0.6.0",
    "native-keymap": "^3.3.2",
    "native-watchdog": "^1.4.1",
    "node-pty": "1.1.0-beta1",
    "tas-client-umd": "0.1.8",
    "v8-inspect-profiler": "^0.1.0",
    "vscode-oniguruma": "1.7.0",
    "vscode-regexpp": "^3.1.0",
    "vscode-textmate": "9.0.0",
    "xterm": "5.3.0-beta.3",
    "xterm-addon-canvas": "0.5.0-beta.2",
    "xterm-addon-image": "0.4.1",
    "xterm-addon-search": "0.13.0-beta.2",
    "xterm-addon-serialize": "0.11.0-beta.2",
    "xterm-addon-unicode11": "0.5.0",
    "xterm-addon-webgl": "0.16.0-beta.2",
    "xterm-headless": "5.3.0-beta.3",
    "yauzl": "^2.9.2",
    "yazl": "^2.4.3"
  },
  "devDependencies": {
    "7zip": "0.0.6",
    "@playwright/test": "^1.34.3",
    "@swc/cli": "0.1.57",
    "@swc/core": "1.3.32",
    "@types/cookie": "^0.3.3",
    "@types/cssnano": "^4.0.0",
    "@types/debug": "4.1.5",
    "@types/graceful-fs": "4.1.2",
    "@types/gulp-postcss": "^8.0.0",
    "@types/gulp-svgmin": "^1.2.1",
    "@types/http-proxy-agent": "^2.0.1",
    "@types/keytar": "^4.4.0",
    "@types/minimist": "^1.2.1",
    "@types/mocha": "^9.1.1",
    "@types/node": "16.x",
    "@types/sinon": "^10.0.2",
    "@types/sinon-test": "^2.4.2",
    "@types/trusted-types": "^1.0.6",
    "@types/vscode-notebook-renderer": "^1.72.0",
    "@types/webpack": "^5.28.1",
    "@types/wicg-file-system-access": "^2020.9.6",
    "@types/windows-foreground-love": "^0.3.0",
    "@types/winreg": "^1.2.30",
    "@types/yauzl": "^2.9.1",
    "@types/yazl": "^2.4.2",
    "@typescript-eslint/eslint-plugin": "^5.57.0",
    "@typescript-eslint/experimental-utils": "^5.57.0",
    "@typescript-eslint/parser": "^5.57.0",
    "@vscode/gulp-electron": "^1.36.0",
    "@vscode/l10n-dev": "0.0.21",
    "@vscode/telemetry-extractor": "^1.9.9",
    "@vscode/test-web": "^0.0.41",
    "@vscode/vscode-perf": "^0.0.14",
    "ansi-colors": "^3.2.3",
    "asar": "^3.0.3",
    "chromium-pickle-js": "^0.2.0",
    "cookie": "^0.4.0",
    "copy-webpack-plugin": "^11.0.0",
    "cson-parser": "^1.3.3",
    "css-loader": "^6.7.3",
    "cssnano": "^4.1.11",
    "debounce": "^1.0.0",
    "deemon": "^1.8.0",
<<<<<<< HEAD
    "electron": "22.3.5",
    "esbuild": "0.17.5",
=======
    "electron": "22.3.13",
>>>>>>> 25e5a2ad
    "eslint": "8.36.0",
    "eslint-plugin-header": "3.1.1",
    "eslint-plugin-jsdoc": "^39.3.2",
    "eslint-plugin-local": "^1.0.0",
    "event-stream": "3.3.4",
    "fancy-log": "^1.3.3",
    "fast-plist": "0.1.3",
    "file-loader": "^6.2.0",
    "glob": "^5.0.13",
    "gulp": "^4.0.0",
    "gulp-azure-storage": "^0.12.1",
    "gulp-bom": "^3.0.0",
    "gulp-buffer": "0.0.2",
    "gulp-concat": "^2.6.1",
    "gulp-eslint": "^5.0.0",
    "gulp-filter": "^5.1.0",
    "gulp-flatmap": "^1.0.2",
    "gulp-gunzip": "^1.0.0",
    "gulp-gzip": "^1.4.2",
    "gulp-json-editor": "^2.5.0",
    "gulp-plumber": "^1.2.0",
    "gulp-postcss": "^9.0.0",
    "gulp-rename": "^1.2.0",
    "gulp-replace": "^0.5.4",
    "gulp-sourcemaps": "^3.0.0",
    "gulp-svgmin": "^4.1.0",
    "gulp-untar": "^0.0.7",
    "husky": "^0.13.1",
    "innosetup": "6.0.5",
    "is": "^3.1.0",
    "istanbul-lib-coverage": "^3.2.0",
    "istanbul-lib-instrument": "^5.2.0",
    "istanbul-lib-report": "^3.0.0",
    "istanbul-lib-source-maps": "^4.0.1",
    "istanbul-reports": "^3.1.5",
    "lazy.js": "^0.4.2",
    "merge-options": "^1.0.1",
    "mime": "^1.4.1",
    "minimatch": "^3.0.4",
    "minimist": "^1.2.6",
    "mkdirp": "^1.0.4",
    "mocha": "^9.2.2",
    "mocha-junit-reporter": "^2.0.0",
    "mocha-multi-reporters": "^1.5.1",
    "npm-run-all": "^4.1.5",
    "opn": "^6.0.0",
    "optimist": "0.3.5",
    "p-all": "^1.0.0",
    "path-browserify": "^1.0.1",
    "pump": "^1.0.1",
    "queue": "3.0.6",
    "rcedit": "^1.1.0",
    "rimraf": "^2.2.8",
    "sinon": "^12.0.1",
    "sinon-test": "^3.1.3",
    "source-map": "0.6.1",
    "source-map-support": "^0.3.2",
    "style-loader": "^3.3.2",
    "ts-loader": "^9.4.2",
    "ts-node": "^10.9.1",
    "tsec": "0.1.4",
    "typescript": "^5.2.0-dev.20230621",
    "typescript-formatter": "7.1.0",
    "underscore": "^1.12.1",
    "util": "^0.12.4",
    "vscode-nls-dev": "^3.3.1",
    "webpack": "^5.77.0",
    "webpack-cli": "^5.0.1",
    "webpack-stream": "^7.0.0",
    "xml2js": "^0.5.0",
    "yaserver": "^0.2.0"
  },
  "repository": {
    "type": "git",
    "url": "https://github.com/microsoft/vscode.git"
  },
  "bugs": {
    "url": "https://github.com/microsoft/vscode/issues"
  },
  "optionalDependencies": {
    "windows-foreground-love": "0.5.0"
  }
}<|MERGE_RESOLUTION|>--- conflicted
+++ resolved
@@ -149,12 +149,8 @@
     "cssnano": "^4.1.11",
     "debounce": "^1.0.0",
     "deemon": "^1.8.0",
-<<<<<<< HEAD
-    "electron": "22.3.5",
+    "electron": "22.3.13",
     "esbuild": "0.17.5",
-=======
-    "electron": "22.3.13",
->>>>>>> 25e5a2ad
     "eslint": "8.36.0",
     "eslint-plugin-header": "3.1.1",
     "eslint-plugin-jsdoc": "^39.3.2",
