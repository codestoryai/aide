--- conflicted
+++ resolved
@@ -245,11 +245,7 @@
 			now: performance.now(),
 			time_taken: performance.now() - startTime,
 			id: id,
-<<<<<<< HEAD
-			multiline_trigger: docContext.multilineTrigger ?? 'no_multiline_trigger',
-=======
 			multiline_trigger: docContext.multilineTrigger ?? 'no_multiline_trigger'
->>>>>>> 801ebbcc
 		});
 
 		const latencyFeatureFlags: LatencyFeatureFlags = {
