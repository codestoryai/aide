--- conflicted
+++ resolved
@@ -80,27 +80,15 @@
 	codeStoryStorage: CodeStoryStorage,
 	workingDirectory: string,
 ): Promise<CodeStoryStorage> => {
-<<<<<<< HEAD
 	const storagePath = globalStorageUri;
 	const repoName = await getGitRepoName(
 		workingDirectory,
 	);
 	const pathForStorage = path.join(storagePath, repoName, 'codestory');
-	ensureDirectoryExists(pathForStorage);
+	await ensureDirectoryExists(pathForStorage);
 	const codeStoryStorageString = JSON.stringify(codeStoryStorage);
 	fs.writeFileSync(pathForStorage, codeStoryStorageString);
 	return JSON.parse(codeStoryStorageString) as CodeStoryStorage;
-=======
-    const storagePath = globalStorageUri;
-    const repoName = await getGitRepoName(
-        workingDirectory,
-    );
-    const pathForStorage = path.join(storagePath, repoName, 'codestory');
-    await ensureDirectoryExists(pathForStorage);
-    const codeStoryStorageString = JSON.stringify(codeStoryStorage);
-    fs.writeFileSync(pathForStorage, codeStoryStorageString);
-    return JSON.parse(codeStoryStorageString) as CodeStoryStorage;
->>>>>>> 02ad787f
 };
 
 export const loadOrSaveToStorage = async (
