/*---------------------------------------------------------------------------------------------
 *  Copyright (c) Microsoft Corporation. All rights reserved.
 *  Licensed under the MIT License. See License.txt in the project root for license information.
 *--------------------------------------------------------------------------------------------*/

// We are powering the debugging route here.
import {
	OpenAI,
} from 'openai';
import posthogClient from '../../posthog/client';
import { fileFunctionsToParsePrompt, generateFileFunctionsResponseParser, generatePlanAndQueriesPrompt, generatePlanAndQueriesResponseParser } from './prompts';
import { ToolingEventCollection } from '../../timeline/events/collection';
import { CodeGraph, generateCodeGraph } from '../../codeGraph/graph';
import { EmbeddingsSearch } from '../../codeGraph/embeddingsSearch';
import { executeTestHarness, formatFileInformationListForPrompt, generateCodeSymbolsForQueries, generateFileInformationSummary, generateModificationInputForCodeSymbol, generateModifiedFileContentAfterDiff, generateTestScriptForChange, getFilePathForCodeNode, readFileContents, shouldExecuteTestHarness, stripPrefix, writeFileContents } from './helpers';
import { TSMorphProjectManagement, getProject, getTsConfigFiles } from '../../utilities/parseTypescript';
import { PythonServer } from '../../utilities/pythonServerClient';
import { ActiveFilesTracker } from '../../activeChanges/activeFilesTracker';
import { getOpenAIApiKey } from '../../utilities/getOpenAIKey';
import { GoLangParser } from '../../languages/goCodeSymbols';
import { Progress } from 'vscode';
import { CSChatCancellationToken, CSChatProgress, CSChatProgressContent, CSChatProgressTask } from '../../providers/chatprovider';

const openai = new OpenAI({
	apiKey: getOpenAIApiKey(),
});
// const openai = new OpenAI({
// 	apiKey: 'EMPTY',
// });
// openai.baseURL = 'http://20.245.250.159:8080/v1'

const systemPrompt = (): string => {
	return 'Your name is CodeStory bot. You are a brilliant and meticulous engineer assigned to write code for the following Github issue. When you write code, the code works on the first try and is formatted perfectly. You have the utmost care for the code that you write, so you do not make mistakes. Take into account the current repository\'s language, frameworks, and dependencies.';
};

export const generateChatCompletion = async (
	messages: OpenAI.Chat.CreateChatCompletionRequestMessage[],
	context: string,
	uniqueId: string,
): Promise<OpenAI.Chat.Completions.ChatCompletion.Choice | null> => {
	const completions = await openai.chat.completions.create({
		model: 'gpt-4-32k',
		messages: messages,
		// TODO(codestory): Need to toggle this better
		max_tokens: 8000,
	});
	if (completions.choices.length !== 0) {
		posthogClient.capture({
			distinctId: uniqueId,
			event: `[gpt4]${context}`,
			properties: {
				context: context,
				completion: completions.choices[0].message,
			},
		});
		return completions.choices[0];
	}
	return null;
};

export const debuggingFlow = async (
	prompt: string,
	toolingEventCollection: ToolingEventCollection,
	codeGraph: CodeGraph,
	embeddingsSearch: EmbeddingsSearch,
	tsMorphProjectManagement: TSMorphProjectManagement,
	pythonServer: PythonServer,
	goLangParser: GoLangParser,
	workingDirectory: string,
	testSuiteRunCommand: string,
	activeFilesTracker: ActiveFilesTracker,
	uniqueId: string,
): Promise<null> => {
<<<<<<< HEAD
	console.log('We are here debugging flow');
	await toolingEventCollection.addThinkingEvent(prompt, 'I\'m on it!');
	console.log('We are done with sending the first event');
=======
	// allow-any-unicode-next-line
	await toolingEventCollection.addThinkingEvent(prompt, '🤔 ...⌛ on how to help the user');
>>>>>>> d178443b
	let initialMessages: OpenAI.Chat.CreateChatCompletionRequestMessage[] = [
		{
			content: systemPrompt(),
			role: 'system',
		},
		{
			content: prompt,
			role: 'user',
		},
		{
			content: generatePlanAndQueriesPrompt(),
			role: 'user',
		},
	];
	const response = await generateChatCompletion(
		initialMessages,
		'initial_plan_and_queries',
		uniqueId,
	);
	const planAndQueries = generatePlanAndQueriesResponseParser(response?.message?.content ?? '');
	// Adding tooling event for plan
	await toolingEventCollection.addPlanForHelp(
		prompt,
		planAndQueries?.additionalInstructions?.join('\n') ?? ''
	);
	// Adding tooling event for search
	await toolingEventCollection.addSearchEvent(planAndQueries?.queries ?? []);
	// Now we will try and do the search over the symbols
	const relevantCodeSymbols = await generateCodeSymbolsForQueries(
		planAndQueries?.queries ?? [],
		embeddingsSearch,
		activeFilesTracker,
	);
	// Add the search results here
	await toolingEventCollection.addRelevantSearchResults(
		planAndQueries?.queries ?? [],
		relevantCodeSymbols
	);

	// Now we swap the memory of the agent
	initialMessages = [
		{
			content: systemPrompt(),
			role: 'system',
		},
		{
			content: prompt,
			role: 'user',
		},
		{
			content: planAndQueries?.additionalInstructions.join('\n') ?? '',
			role: 'user',
		},
	];
	// Now we get all the file information for the symbols
	const fileCodeSymbolInformationList = await generateFileInformationSummary(
		relevantCodeSymbols,
		tsMorphProjectManagement,
		pythonServer,
		goLangParser,
		workingDirectory,
	);
	initialMessages.push(
		{
			content: await formatFileInformationListForPrompt(
				fileCodeSymbolInformationList,
			),
			role: 'user',
		}
	);
	initialMessages.push(
		{
			content: fileFunctionsToParsePrompt(),
			role: 'user',
		}
	);
	const fileFilterInformation = await generateChatCompletion(
		initialMessages,
		'file_filtering',
		uniqueId,
	);
	const codeSymbolModificationInstructions = generateFileFunctionsResponseParser(
		fileFilterInformation?.message?.content ?? '',
	);
	// We want to remove the prompts here which sends over the data about the which
	// files we need to parse to get the result,
	// We should move this state management to its own component soon
	initialMessages.pop();
	initialMessages.pop();

	// Now we start branching out, so we are going to send a event for this
	await toolingEventCollection.branchingStartEvent(
		codeSymbolModificationInstructions.codeSymbolModificationInstructionList.length,
		codeSymbolModificationInstructions.codeSymbolModificationInstructionList,
	);

	// Now we start branching out, so lets do this
	for (let index = 0; index < codeSymbolModificationInstructions.codeSymbolModificationInstructionList.length; index++) {
		const executionEventId = index;

		const filePathForCodeNode = getFilePathForCodeNode(
			codeSymbolModificationInstructions.codeSymbolModificationInstructionList[index].codeSymbolName,
			codeGraph,
		);


		if (!filePathForCodeNode) {
			await toolingEventCollection.executionBranchFinished(
				executionEventId.toString(),
				codeSymbolModificationInstructions.codeSymbolModificationInstructionList[index].codeSymbolName,
				'File path not found',
			);
			posthogClient.capture({
				distinctId: uniqueId,
				event: '[error]file_path_not_found',
				properties: {
					codeSymbolName: codeSymbolModificationInstructions.codeSymbolModificationInstructionList[index].codeSymbolName,
					initialMessages,
					prompt,
				},
			})
			//TODO(codestory) Send a failure event here
			continue;
		}

		// We also need the previous file content in case of test failures
		const previousFileContent = await readFileContents(filePathForCodeNode);

		// Add tooling event for modification here
		await toolingEventCollection.addInstructionsForModification(
			executionEventId,
			codeSymbolModificationInstructions.codeSymbolModificationInstructionList[index],
		);

		// Modification logic
		const codeModificationInput = await generateModificationInputForCodeSymbol(
			codeSymbolModificationInstructions.codeSymbolModificationInstructionList[index],
			[...initialMessages],
			codeGraph,
			uniqueId,
		);
		if (!codeModificationInput) {
			await toolingEventCollection.executionBranchFinished(
				executionEventId.toString(),
				codeSymbolModificationInstructions.codeSymbolModificationInstructionList[index].codeSymbolName,
				'Code modification generation failure',
			);
			posthogClient.capture({
				distinctId: uniqueId,
				event: '[error]code_modification_generation_failure',
				properties: {
					codeSymbolName: codeSymbolModificationInstructions.codeSymbolModificationInstructionList[index].codeSymbolName,
					initialMessages,
					fileContent: previousFileContent,
					prompt,
				},
			});
			//TODO(codestory): Send a failure event here
			continue;
		}

		// Add to the tooling event tracking
		await toolingEventCollection.addModificationDiffAndThoughts(
			codeModificationInput,
			codeSymbolModificationInstructions.codeSymbolModificationInstructionList[index].codeSymbolName,
			executionEventId.toString(),
		);

		// Now we generate the modified file content from the diff
		const newFileContent = await generateModifiedFileContentAfterDiff(
			codeSymbolModificationInstructions.codeSymbolModificationInstructionList[index],
			codeModificationInput,
			codeGraph,
			[...initialMessages],
			uniqueId,
		);
		if (!newFileContent) {
			await toolingEventCollection.executionBranchFinished(
				executionEventId.toString(),
				codeSymbolModificationInstructions.codeSymbolModificationInstructionList[index].codeSymbolName,
				'New file generation failure',
			);
			// Send a failure event here
			continue;
		}

		// Now we will update the content of the file at this point,
		// this is bad.. but whatever for now as we keep pushing
		writeFileContents(
			filePathForCodeNode,
			newFileContent.newFileContent,
		);

		// Now we send the save to file event
		await toolingEventCollection.saveFileEvent(
			filePathForCodeNode,
			codeSymbolModificationInstructions.codeSymbolModificationInstructionList[index].codeSymbolName,
			executionEventId.toString(),
		);

		if (!shouldExecuteTestHarness(testSuiteRunCommand)) {
			await toolingEventCollection.executionBranchFinished(
				executionEventId.toString(),
				codeSymbolModificationInstructions.codeSymbolModificationInstructionList[index].codeSymbolName,
				'Test harness not configured, skipping test execution',
			);
			continue;
		}

		// Now we are at the test plan generation phase
		const testPlan = await generateTestScriptForChange(
			codeSymbolModificationInstructions.codeSymbolModificationInstructionList[index].codeSymbolName,
			codeGraph,
			codeModificationInput,
			[...initialMessages],
			stripPrefix(
				filePathForCodeNode,
				workingDirectory,
			),
			previousFileContent,
			uniqueId,
		);

		if (!testPlan) {
			// Send a failure event here
			await toolingEventCollection.executionBranchFinished(
				executionEventId.toString(),
				codeSymbolModificationInstructions.codeSymbolModificationInstructionList[index].codeSymbolName,
				'Test Plan generation failure',
			);
			continue;
		}

		// Now we send the test execution event
		await toolingEventCollection.testExecutionEvent(
			codeSymbolModificationInstructions.codeSymbolModificationInstructionList[index].codeSymbolName,
			filePathForCodeNode,
			testPlan,
			executionEventId.toString(),
		);

		// Now we will execute the test harness and see if we get a positive result
		const testExitCode = await executeTestHarness(
			testPlan,
			[...initialMessages],
			toolingEventCollection,
			executionEventId.toString(),
			codeSymbolModificationInstructions.codeSymbolModificationInstructionList[index].codeSymbolName,
			codeGraph,
			tsMorphProjectManagement,
			pythonServer,
			workingDirectory,
			uniqueId,
		);

		let branchFinishReason = '';

		// Now we need to compare the test exit code to see if its a success of failure
		if (testExitCode !== 0) {
			// TODO(codestory): Add context here why we are reverting the file
			await toolingEventCollection.saveFileEvent(
				filePathForCodeNode,
				codeSymbolModificationInstructions.codeSymbolModificationInstructionList[index].codeSymbolName,
				executionEventId.toString(),
			);
			await writeFileContents(
				filePathForCodeNode,
				previousFileContent,
			);
			branchFinishReason = 'Test failure';
		} else {
			branchFinishReason = 'Test success';
		}
		await toolingEventCollection.executionBranchFinished(
			executionEventId.toString(),
			codeSymbolModificationInstructions.codeSymbolModificationInstructionList[index].codeSymbolName,
			branchFinishReason,
		);
	}
	await toolingEventCollection.taskComplete();
	await toolingEventCollection.save();
	return null;
};


// void (async () => {
//     const testingPrompt = `
//     Can you make sure that the embeddings computation does not throw error but returns -1 when the lengths are not equal.
//     `;
//     const workingDirectory = '/Users/skcd/scratch/vscode_plugin/';
//     const storagePath = '/Users/skcd/Library/Application Support/Code/User/globalStorage/undefined_publisher.codestoryai';
//     const codeStoryStorage = await loadOrSaveToStorage(storagePath, workingDirectory);
//     const projectManagement = await getProject(workingDirectory);
//     console.log('Whats the typescript configs we have', projectManagement.directoryToProjectMapping);
//     const codeGraph = generateCodeGraph(projectManagement);
//     // const codeStoryStorage = await loadOrSaveToStorage(context, rootPath);
//     const symbolWithEmbeddings = await indexRepository(
//         codeStoryStorage,
//         projectManagement,
//         storagePath,
//         workingDirectory,
//     );
//     const embeddingsIndex = new EmbeddingsSearch(symbolWithEmbeddings);
//     const toolingEventCollection = new ToolingEventCollection(
//         '/tmp/tooling_event_codestory',
//         codeGraph
//     );
//     const tsMorphProjectManagement = await getProject(workingDirectory);
//     await debuggingFlow(
//         testingPrompt,
//         toolingEventCollection,
//         codeGraph,
//         embeddingsIndex,
//         tsMorphProjectManagement,
//         workingDirectory,
//     );
// })();<|MERGE_RESOLUTION|>--- conflicted
+++ resolved
@@ -71,14 +71,7 @@
 	activeFilesTracker: ActiveFilesTracker,
 	uniqueId: string,
 ): Promise<null> => {
-<<<<<<< HEAD
-	console.log('We are here debugging flow');
 	await toolingEventCollection.addThinkingEvent(prompt, 'I\'m on it!');
-	console.log('We are done with sending the first event');
-=======
-	// allow-any-unicode-next-line
-	await toolingEventCollection.addThinkingEvent(prompt, '🤔 ...⌛ on how to help the user');
->>>>>>> d178443b
 	let initialMessages: OpenAI.Chat.CreateChatCompletionRequestMessage[] = [
 		{
 			content: systemPrompt(),
@@ -199,7 +192,7 @@
 					initialMessages,
 					prompt,
 				},
-			})
+			});
 			//TODO(codestory) Send a failure event here
 			continue;
 		}
