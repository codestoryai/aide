<<<<<<< HEAD
/*---------------------------------------------------------------------------------------------
 *  Copyright (c) Microsoft Corporation. All rights reserved.
 *  Licensed under the MIT License. See License.txt in the project root for license information.
 *--------------------------------------------------------------------------------------------*/
import { commands, env, ExtensionContext, window, workspace } from 'vscode';
import { CodeStoryStorage, loadOrSaveToStorage } from './storage/types';
import { indexRepository } from './storage/indexer';
import { getProject, TSMorphProjectManagement } from './utilities/parseTypescript';
import logger from './logger';
import { CodeGraph, generateCodeGraph } from './codeGraph/graph';
import { EmbeddingsSearch } from './codeGraph/embeddingsSearch';
import postHogClient from './posthog/client';
import { AgentViewProvider } from './views/AgentView';
import { CodeStoryViewProvider } from './views/codeStoryView';
import { healthCheck } from './subscriptions/health';
import { openFile, search } from './subscriptions/search';
import { TrackCodeSymbolChanges } from './activeChanges/trackCodeSymbolChanges';
import { FILE_SAVE_TIME_PERIOD, TimeKeeper } from './subscriptions/timekeeper';
import { fileStateFromPreviousCommit } from './activeChanges/fileStateFromPreviousCommit';
import { CodeBlockChangeDescriptionGenerator } from './activeChanges/codeBlockChangeDescriptionGenerator';
import { triggerCodeSymbolChange } from './activeChanges/timeline';
import { gitCommit } from './subscriptions/gitCommit';
import { getGitCurrentHash, getGitRepoName } from './git/helper';
import { debug } from './subscriptions/debug';
import { copySettings } from './utilities/copySettings';

import { EventEmitter } from 'events';
import { readActiveDirectoriesConfiguration } from './utilities/activeDirectories';
=======
import { commands, env, ExtensionContext, OutputChannel, Position, window } from "vscode";
import { CodeStoryStorage, loadOrSaveToStorage } from "./storage/types";
import { indexRepository } from "./storage/indexer";
import { getProject, TSMorphProjectManagement } from "./utilities/parseTypescript";
import { workspace, languages, Uri } from "vscode";
import logger from "./logger";
import { CodeGraph, generateCodeGraph } from "./codeGraph/graph";
import { EmbeddingsSearch } from "./codeGraph/embeddingsSearch";
import postHogClient from "./posthog/client";
import { AgentViewProvider } from "./views/AgentView";
import { CodeStoryViewProvider } from "./views/codeStoryView";
import { healthCheck } from "./subscriptions/health";
import { openFile, search } from "./subscriptions/search";
import { TrackCodeSymbolChanges } from "./activeChanges/trackCodeSymbolChanges";
import { FILE_SAVE_TIME_PERIOD, TimeKeeper } from "./subscriptions/timekeeper";
import { fileStateFromPreviousCommit } from "./activeChanges/fileStateFromPreviousCommit";
import { CodeBlockChangeDescriptionGenerator } from "./activeChanges/codeBlockChangeDescriptionGenerator";
import { triggerCodeSymbolChange } from "./activeChanges/timeline";
import { gitCommit } from "./subscriptions/gitCommit";
import { getGitCurrentHash, getGitRepoName } from "./git/helper";
import { debug } from "./subscriptions/debug";
import { copySettings } from "./utilities/copySettings";

import { EventEmitter } from "events";
import { readActiveDirectoriesConfiguration } from "./utilities/activeDirectories";
>>>>>>> bdd352ac
import { startAidePythonBackend } from './utilities/setupAntonBackend';
import { PythonServer } from './utilities/pythonServerClient';
import { sleep } from './utilities/sleep';
import winston from 'winston';


class ProgressiveTrackSymbols {
	private emitter: EventEmitter;

	constructor() {
		this.emitter = new EventEmitter();
	}

	async onLoadFromLastCommit(
		trackCodeSymbolChanges: TrackCodeSymbolChanges,
		workingDirectory: string,
		logger: winston.Logger,
	) {
		const filesChangedFromLastCommit = await fileStateFromPreviousCommit(
			workingDirectory ?? '',
			logger,
		);

		for (const fileChanged of filesChangedFromLastCommit) {
			await trackCodeSymbolChanges.filesChangedSinceLastCommit(
				fileChanged.filePath,
				fileChanged.fileContent,
				this.emitter,
			);
		}
		trackCodeSymbolChanges.statusUpdated = true;
	}

	on(event: string, listener: (...args: any[]) => void) {
		this.emitter.on(event, listener);
	}
}


class ProgressiveGraphBuilder {
	private emitter: EventEmitter;

	constructor() {
		this.emitter = new EventEmitter();
	}

	async loadGraph(
		projectManagement: TSMorphProjectManagement,
		pythonServer: PythonServer,
		workingDirectory: string,
	) {
		await generateCodeGraph(
			projectManagement,
			pythonServer,
			workingDirectory,
			this.emitter,
		);
	}

	on(event: string, listener: (...args: any[]) => void) {
		this.emitter.on(event, listener);
	}
}

class ProgressiveIndexer {
	private emitter: EventEmitter;

	constructor() {
		this.emitter = new EventEmitter();
	}

	async indexRepository(
		storage: CodeStoryStorage,
		projectManagement: TSMorphProjectManagement,
		pythonServer: PythonServer,
		globalStorageUri: string,
		workingDirectory: string
	) {
		// Sleep for a bit before starting the heavy lifting, so other parts of the
		// extension can load up
		await sleep(1000);
		await indexRepository(
			storage,
			projectManagement,
			pythonServer,
			globalStorageUri,
			workingDirectory,
			this.emitter
		);
	}

	on(event: string, listener: (...args: any[]) => void) {
		this.emitter.on(event, listener);
	}
}

async function deferredStartup(
	context: ExtensionContext,
	rootPath: string,
	agentViewProvider: AgentViewProvider,
	csViewProvider: CodeStoryViewProvider,
) {
	const serverUrl = await startAidePythonBackend(
		context.globalStorageUri.fsPath,
		rootPath,
	);
	const pythonServer = new PythonServer(serverUrl);
	const repoName = await getGitRepoName(rootPath);
	const repoHash = await getGitCurrentHash(rootPath);
	// Get the storage object here
	const codeStoryStorage = await loadOrSaveToStorage(context.globalStorageUri.fsPath, rootPath);
	logger.info(codeStoryStorage);
	logger.info(rootPath);
	// Ts-morph project management
	const activeDirectories = readActiveDirectoriesConfiguration(rootPath);
	logger.info(activeDirectories);
	const projectManagement = await getProject(activeDirectories);

	// Create an instance of the progressive indexer
	const indexer = new ProgressiveIndexer();
	const embeddingsIndex = new EmbeddingsSearch([]);
	indexer.on('partialData', (partialData) => {
		embeddingsIndex.updateNodes(partialData);
	});
	indexer.indexRepository(
		codeStoryStorage,
		projectManagement,
		pythonServer,
		context.globalStorageUri.fsPath,
		rootPath,
	);

	const progressiveGraphBuilder = new ProgressiveGraphBuilder();
	const codeGraph = new CodeGraph([]);
	progressiveGraphBuilder.on('partialData', (partialData) => {
		codeGraph.addNodes(partialData);
	});
	progressiveGraphBuilder.loadGraph(
		projectManagement,
		pythonServer,
		rootPath,
	);

	context.subscriptions.push(
		debug(
			// TODO(codestory): Fix this properly later on
			agentViewProvider,
			embeddingsIndex,
			projectManagement,
			pythonServer,
			codeGraph,
			repoName,
			repoHash,
			rootPath ?? ''
		)
	);

	// Now we want to register the HC
	context.subscriptions.push(healthCheck(context, csViewProvider, repoName, repoHash));
	commands.executeCommand('codestory.healthCheck');

	// We register the search command
	// Semantic search
	context.subscriptions.push(
		search(csViewProvider, embeddingsIndex, repoName, repoHash),
		openFile(logger)
	);

	const trackCodeSymbolChanges = new TrackCodeSymbolChanges(
		projectManagement,
		pythonServer,
		rootPath ?? '',
		logger
	);
	logger.info('[check 6]We are over here');
	const timeKeeperFileSaved = new TimeKeeper(FILE_SAVE_TIME_PERIOD);
	const codeBlockDescriptionGenerator = new CodeBlockChangeDescriptionGenerator(logger);
	logger.info('[check 7]We are over here');
	const progressiveTrackSymbolsOnLoad = new ProgressiveTrackSymbols();
	progressiveTrackSymbolsOnLoad.on('fileChanged', (fileChangedEvent) => {
		trackCodeSymbolChanges.setFileOpenedCodeSymbolTracked(
			fileChangedEvent.filePath,
			fileChangedEvent.codeSymbols
		);
	});
	progressiveTrackSymbolsOnLoad.onLoadFromLastCommit(
		trackCodeSymbolChanges,
		rootPath ?? '',
		logger,
	);
	logger.info('[check 9]We are over here');

	// Also track the documents when they were last opened
	context.subscriptions.push(
		workspace.onDidOpenTextDocument(async (doc) => {
			const uri = doc.uri;
			await trackCodeSymbolChanges.fileOpened(uri, logger);
		})
	);

	logger.info('[check 10]We are over here');

	// Now we parse the documents on save as well
	context.subscriptions.push(
		workspace.onDidSaveTextDocument(async (doc) => {
			const uri = doc.uri;
			const fsPath = doc.uri.fsPath;
			await trackCodeSymbolChanges.fileSaved(uri, logger);
			await triggerCodeSymbolChange(
				csViewProvider,
				trackCodeSymbolChanges,
				timeKeeperFileSaved,
				fsPath,
				codeBlockDescriptionGenerator,
				logger
			);
		})
	);

	// Add git commit to the subscriptions here
	// Git commit
	context.subscriptions.push(gitCommit(logger, repoName, repoHash));
}

export async function activate(context: ExtensionContext) {
<<<<<<< HEAD
	// Project root here
	postHogClient.capture({
		distinctId: env.machineId,
		event: 'extension_activated',
	});
	let rootPath = workspace.rootPath;
	if (!rootPath) {
		rootPath = '';
	}
	if (rootPath === '') {
		window.showErrorMessage('Please open a folder in VS Code to use CodeStory');
		return;
	}

	// Register the agent view provider
	const agentViewProvider = new AgentViewProvider(context.extensionUri);
	context.subscriptions.push(
		window.registerWebviewViewProvider(AgentViewProvider.viewType, agentViewProvider, {
			webviewOptions: { retainContextWhenHidden: true },
		})
	);

	// Register the codestory view provider
	// Create a new ChatGPTViewProvider instance and register it with the extension's context
	const csViewProvider = new CodeStoryViewProvider(context.extensionUri, new Date());
	context.subscriptions.push(
		window.registerWebviewViewProvider(CodeStoryViewProvider.viewType, csViewProvider, {
			webviewOptions: { retainContextWhenHidden: true },
		})
	);

	// Create the copy settings from vscode command for the extension
	const registerCopySettingsCommand = commands.registerCommand(
		'webview.copySettings',
		async () => {
			await copySettings(rootPath ?? '', logger);
		}
	);
	context.subscriptions.push(registerCopySettingsCommand);

	deferredStartup(context, rootPath, agentViewProvider, csViewProvider);
=======
  // Project root here
  postHogClient.capture({
    distinctId: env.machineId,
    event: "extension_activated",
  });
  let rootPath = workspace.rootPath;
  if (!rootPath) {
    rootPath = "";
  }
  if (rootPath === "") {
    window.showErrorMessage("Please open a folder in VS Code to use CodeStory");
    return;
  }
  const serverUrl = await startAidePythonBackend(
    context.globalStorageUri.fsPath,
    rootPath,
  );
  const pythonServer = new PythonServer(serverUrl);
  const repoName = await getGitRepoName(rootPath);
  const repoHash = await getGitCurrentHash(rootPath);
  // Get the storage object here
  const codeStoryStorage = await loadOrSaveToStorage(context.globalStorageUri.fsPath, rootPath);
  logger.info(codeStoryStorage);
  logger.info(rootPath);
  // Ts-morph project management
  const activeDirectories = readActiveDirectoriesConfiguration(rootPath);
  logger.info(activeDirectories);
  const projectManagement = await getProject(activeDirectories);

  // Create an instance of the progressive indexer
  const indexer = new ProgressiveIndexer();
  const embeddingsIndex = new EmbeddingsSearch([]);
  indexer.on("partialData", (partialData) => {
    embeddingsIndex.updateNodes(partialData);
  });
  indexer.indexRepository(
    codeStoryStorage,
    projectManagement,
    pythonServer,
    context.globalStorageUri.fsPath,
    rootPath,
  );

  const progressiveGraphBuilder = new ProgressiveGraphBuilder();
  const codeGraph = new CodeGraph([]);
  progressiveGraphBuilder.on("partialData", (partialData) => {
    codeGraph.addNodes(partialData);
  });
  progressiveGraphBuilder.loadGraph(
    projectManagement,
    pythonServer,
    rootPath,
  );

  // Register the agent view provider
  const agentViewProvider = new AgentViewProvider(context.extensionUri);
  context.subscriptions.push(
    window.registerWebviewViewProvider(AgentViewProvider.viewType, agentViewProvider, {
      webviewOptions: { retainContextWhenHidden: true },
    })
  );

  context.subscriptions.push(
    debug(
      // TODO(codestory): Fix this properly later on
      agentViewProvider,
      embeddingsIndex,
      projectManagement,
      pythonServer,
      codeGraph,
      repoName,
      repoHash,
      rootPath ?? ""
    )
  );

  // Create the copy settings from vscode command for the extension
  const registerCopySettingsCommand = commands.registerCommand(
    "webview.copySettings",
    async () => {
      await copySettings(rootPath ?? "", logger);
    }
  );

  // Register the codestory view provider
  // Create a new ChatGPTViewProvider instance and register it with the extension's context
  const provider = new CodeStoryViewProvider(context.extensionUri, new Date());
  context.subscriptions.push(
    window.registerWebviewViewProvider(CodeStoryViewProvider.viewType, provider, {
      webviewOptions: { retainContextWhenHidden: true },
    })
  );

  // Now we want to register the HC
  context.subscriptions.push(healthCheck(context, provider, repoName, repoHash));
  commands.executeCommand("codestory.healthCheck");

  // We register the search command
  // Semantic search
  context.subscriptions.push(
    search(provider, embeddingsIndex, repoName, repoHash),
    openFile(logger)
  );

  let trackCodeSymbolChanges = new TrackCodeSymbolChanges(
    projectManagement,
    pythonServer,
    rootPath ?? "",
    logger
  );
  logger.info("[check 6]We are over here");
  const timeKeeperFileSaved = new TimeKeeper(FILE_SAVE_TIME_PERIOD);
  const codeBlockDescriptionGenerator = new CodeBlockChangeDescriptionGenerator(logger);
  logger.info("[check 7]We are over here");
  const progressiveTrackSymbolsOnLoad = new ProgressiveTrackSymbols();
  progressiveTrackSymbolsOnLoad.on("fileChanged", (fileChangedEvent) => {
    trackCodeSymbolChanges.setFileOpenedCodeSymbolTracked(
      fileChangedEvent.filePath,
      fileChangedEvent.codeSymbols
    );
  });
  // progressiveTrackSymbolsOnLoad.onLoadFromLastCommit(
  //   trackCodeSymbolChanges,
  //   rootPath ?? "",
  //   logger,
  // );
  logger.info("[check 9]We are over here");

  // Also track the documents when they were last opened
  context.subscriptions.push(
    workspace.onDidOpenTextDocument(async (doc) => {
      const uri = doc.uri;
      await trackCodeSymbolChanges.fileOpened(uri, logger);
    })
  );

  logger.info("[check 10]We are over here");

  // Now we parse the documents on save as well
  context.subscriptions.push(
    workspace.onDidSaveTextDocument(async (doc) => {
      const uri = doc.uri;
      const fsPath = doc.uri.fsPath;
      await trackCodeSymbolChanges.fileSaved(uri, logger);
      await triggerCodeSymbolChange(
        provider,
        trackCodeSymbolChanges,
        timeKeeperFileSaved,
        fsPath,
        codeBlockDescriptionGenerator,
        logger
      );
    })
  );

  await sleep(1000);
  const documentSymbolProviders = languages.getDocumentSymbolProvider(
    "typescript"
  );
  logger.info("[document-symbol-providers golang]");
  logger.info(documentSymbolProviders);
  const uri = Uri.file('/Users/skcd/test_repo/ripgrep/crates/core/logger.rs');
  const textDocument = await workspace.openTextDocument(uri);
  for (let index = 0; index < documentSymbolProviders.length; index++) {
    logger.info("[text documents]");
    logger.info(workspace.textDocuments.map(document => document.uri.fsPath));
    if (textDocument) {
      logger.info("[textDocuments]");
      const documentSymbols = await documentSymbolProviders[index].provideDocumentSymbols(
        textDocument,
        {
          isCancellationRequested: false,
          onCancellationRequested: () => ({ dispose() { } }),
        },
      );
      logger.info("[symbolsDocument]");
      logger.info(documentSymbols?.map((symbol) => symbol.name));
    } else {
      logger.info("file not found");
    }
  }
  logger.info("[document-symbol-providers] " + documentSymbolProviders.length);


  const providers = languages.getDefinitionProvider({
    language: "typescript",
    scheme: "file",
  });
  logger.info("[providers for language ss]" + providers.length);
  for (let index = 0; index < providers.length; index++) {
    logger.info("asking for definitions");
    try {
      const definitions = await providers[index].provideDefinition(
        textDocument,
        new Position(37, 29),
        {
          isCancellationRequested: false,
          onCancellationRequested: () => ({ dispose() { } }),
        }
      );
      logger.info("[definitions sss]");
      logger.info(definitions);
    } catch (e) {
      logger.info(e);
    }
  }

  const referencesProviders = languages.getReferenceProvider({
    language: "typescript",
    scheme: "file",
  });
  logger.info("[references for language ss]" + referencesProviders.length);
  for (let index = 0; index < referencesProviders.length; index++) {
    try {
      logger.info("asking for references");
      const references = await referencesProviders[index].provideReferences(
        textDocument,
        new Position(25, 16),
        {
          includeDeclaration: true,
        },
        {
          isCancellationRequested: false,
          onCancellationRequested: () => ({ dispose() { } }),
        }
      );
      logger.info("[references sss]");
      logger.info(references);
    } catch (e) {
      logger.info(e);
    }
  }

  // Add git commit to the subscriptions here
  // Git commit
  context.subscriptions.push(gitCommit(logger, repoName, repoHash));
  context.subscriptions.push(registerCopySettingsCommand);
>>>>>>> bdd352ac
}<|MERGE_RESOLUTION|>--- conflicted
+++ resolved
@@ -1,9 +1,8 @@
-<<<<<<< HEAD
 /*---------------------------------------------------------------------------------------------
  *  Copyright (c) Microsoft Corporation. All rights reserved.
  *  Licensed under the MIT License. See License.txt in the project root for license information.
  *--------------------------------------------------------------------------------------------*/
-import { commands, env, ExtensionContext, window, workspace } from 'vscode';
+import { workspace, languages, Uri, commands, env, ExtensionContext, OutputChannel, Position, window } from 'vscode';
 import { CodeStoryStorage, loadOrSaveToStorage } from './storage/types';
 import { indexRepository } from './storage/indexer';
 import { getProject, TSMorphProjectManagement } from './utilities/parseTypescript';
@@ -27,33 +26,6 @@
 
 import { EventEmitter } from 'events';
 import { readActiveDirectoriesConfiguration } from './utilities/activeDirectories';
-=======
-import { commands, env, ExtensionContext, OutputChannel, Position, window } from "vscode";
-import { CodeStoryStorage, loadOrSaveToStorage } from "./storage/types";
-import { indexRepository } from "./storage/indexer";
-import { getProject, TSMorphProjectManagement } from "./utilities/parseTypescript";
-import { workspace, languages, Uri } from "vscode";
-import logger from "./logger";
-import { CodeGraph, generateCodeGraph } from "./codeGraph/graph";
-import { EmbeddingsSearch } from "./codeGraph/embeddingsSearch";
-import postHogClient from "./posthog/client";
-import { AgentViewProvider } from "./views/AgentView";
-import { CodeStoryViewProvider } from "./views/codeStoryView";
-import { healthCheck } from "./subscriptions/health";
-import { openFile, search } from "./subscriptions/search";
-import { TrackCodeSymbolChanges } from "./activeChanges/trackCodeSymbolChanges";
-import { FILE_SAVE_TIME_PERIOD, TimeKeeper } from "./subscriptions/timekeeper";
-import { fileStateFromPreviousCommit } from "./activeChanges/fileStateFromPreviousCommit";
-import { CodeBlockChangeDescriptionGenerator } from "./activeChanges/codeBlockChangeDescriptionGenerator";
-import { triggerCodeSymbolChange } from "./activeChanges/timeline";
-import { gitCommit } from "./subscriptions/gitCommit";
-import { getGitCurrentHash, getGitRepoName } from "./git/helper";
-import { debug } from "./subscriptions/debug";
-import { copySettings } from "./utilities/copySettings";
-
-import { EventEmitter } from "events";
-import { readActiveDirectoriesConfiguration } from "./utilities/activeDirectories";
->>>>>>> bdd352ac
 import { startAidePythonBackend } from './utilities/setupAntonBackend';
 import { PythonServer } from './utilities/pythonServerClient';
 import { sleep } from './utilities/sleep';
@@ -279,7 +251,6 @@
 }
 
 export async function activate(context: ExtensionContext) {
-<<<<<<< HEAD
 	// Project root here
 	postHogClient.capture({
 		distinctId: env.machineId,
@@ -293,6 +264,46 @@
 		window.showErrorMessage('Please open a folder in VS Code to use CodeStory');
 		return;
 	}
+	const serverUrl = await startAidePythonBackend(
+		context.globalStorageUri.fsPath,
+		rootPath,
+	);
+	const pythonServer = new PythonServer(serverUrl);
+	const repoName = await getGitRepoName(rootPath);
+	const repoHash = await getGitCurrentHash(rootPath);
+	// Get the storage object here
+	const codeStoryStorage = await loadOrSaveToStorage(context.globalStorageUri.fsPath, rootPath);
+	logger.info(codeStoryStorage);
+	logger.info(rootPath);
+	// Ts-morph project management
+	const activeDirectories = readActiveDirectoriesConfiguration(rootPath);
+	logger.info(activeDirectories);
+	const projectManagement = await getProject(activeDirectories);
+
+	// Create an instance of the progressive indexer
+	const indexer = new ProgressiveIndexer();
+	const embeddingsIndex = new EmbeddingsSearch([]);
+	indexer.on('partialData', (partialData) => {
+		embeddingsIndex.updateNodes(partialData);
+	});
+	indexer.indexRepository(
+		codeStoryStorage,
+		projectManagement,
+		pythonServer,
+		context.globalStorageUri.fsPath,
+		rootPath,
+	);
+
+	const progressiveGraphBuilder = new ProgressiveGraphBuilder();
+	const codeGraph = new CodeGraph([]);
+	progressiveGraphBuilder.on('partialData', (partialData) => {
+		codeGraph.addNodes(partialData);
+	});
+	progressiveGraphBuilder.loadGraph(
+		projectManagement,
+		pythonServer,
+		rootPath,
+	);
 
 	// Register the agent view provider
 	const agentViewProvider = new AgentViewProvider(context.extensionUri);
@@ -302,13 +313,18 @@
 		})
 	);
 
-	// Register the codestory view provider
-	// Create a new ChatGPTViewProvider instance and register it with the extension's context
-	const csViewProvider = new CodeStoryViewProvider(context.extensionUri, new Date());
-	context.subscriptions.push(
-		window.registerWebviewViewProvider(CodeStoryViewProvider.viewType, csViewProvider, {
-			webviewOptions: { retainContextWhenHidden: true },
-		})
+	context.subscriptions.push(
+		debug(
+			// TODO(codestory): Fix this properly later on
+			agentViewProvider,
+			embeddingsIndex,
+			projectManagement,
+			pythonServer,
+			codeGraph,
+			repoName,
+			repoHash,
+			rootPath ?? ''
+		)
 	);
 
 	// Create the copy settings from vscode command for the extension
@@ -318,246 +334,158 @@
 			await copySettings(rootPath ?? '', logger);
 		}
 	);
+
+	// Register the codestory view provider
+	// Create a new ChatGPTViewProvider instance and register it with the extension's context
+	const provider = new CodeStoryViewProvider(context.extensionUri, new Date());
+	context.subscriptions.push(
+		window.registerWebviewViewProvider(CodeStoryViewProvider.viewType, provider, {
+			webviewOptions: { retainContextWhenHidden: true },
+		})
+	);
+
+	// Now we want to register the HC
+	context.subscriptions.push(healthCheck(context, provider, repoName, repoHash));
+	commands.executeCommand('codestory.healthCheck');
+
+	// We register the search command
+	// Semantic search
+	context.subscriptions.push(
+		search(provider, embeddingsIndex, repoName, repoHash),
+		openFile(logger)
+	);
+
+	const trackCodeSymbolChanges = new TrackCodeSymbolChanges(
+		projectManagement,
+		pythonServer,
+		rootPath ?? '',
+		logger
+	);
+	logger.info('[check 6]We are over here');
+	const timeKeeperFileSaved = new TimeKeeper(FILE_SAVE_TIME_PERIOD);
+	const codeBlockDescriptionGenerator = new CodeBlockChangeDescriptionGenerator(logger);
+	logger.info('[check 7]We are over here');
+	const progressiveTrackSymbolsOnLoad = new ProgressiveTrackSymbols();
+	progressiveTrackSymbolsOnLoad.on('fileChanged', (fileChangedEvent) => {
+		trackCodeSymbolChanges.setFileOpenedCodeSymbolTracked(
+			fileChangedEvent.filePath,
+			fileChangedEvent.codeSymbols
+		);
+	});
+	// progressiveTrackSymbolsOnLoad.onLoadFromLastCommit(
+	//   trackCodeSymbolChanges,
+	//   rootPath ?? '',
+	//   logger,
+	// );
+	logger.info('[check 9]We are over here');
+
+	// Also track the documents when they were last opened
+	context.subscriptions.push(
+		workspace.onDidOpenTextDocument(async (doc) => {
+			const uri = doc.uri;
+			await trackCodeSymbolChanges.fileOpened(uri, logger);
+		})
+	);
+
+	logger.info('[check 10]We are over here');
+
+	// Now we parse the documents on save as well
+	context.subscriptions.push(
+		workspace.onDidSaveTextDocument(async (doc) => {
+			const uri = doc.uri;
+			const fsPath = doc.uri.fsPath;
+			await trackCodeSymbolChanges.fileSaved(uri, logger);
+			await triggerCodeSymbolChange(
+				provider,
+				trackCodeSymbolChanges,
+				timeKeeperFileSaved,
+				fsPath,
+				codeBlockDescriptionGenerator,
+				logger
+			);
+		})
+	);
+
+	await sleep(1000);
+	const documentSymbolProviders = languages.getDocumentSymbolProvider(
+		'typescript'
+	);
+	logger.info('[document-symbol-providers golang]');
+	logger.info(documentSymbolProviders);
+	const uri = Uri.file('/Users/skcd/test_repo/ripgrep/crates/core/logger.rs');
+	const textDocument = await workspace.openTextDocument(uri);
+	for (let index = 0; index < documentSymbolProviders.length; index++) {
+		logger.info('[text documents]');
+		logger.info(workspace.textDocuments.map(document => document.uri.fsPath));
+		if (textDocument) {
+			logger.info('[textDocuments]');
+			const documentSymbols = await documentSymbolProviders[index].provideDocumentSymbols(
+				textDocument,
+				{
+					isCancellationRequested: false,
+					onCancellationRequested: () => ({ dispose() { } }),
+				},
+			);
+			logger.info('[symbolsDocument]');
+			logger.info(documentSymbols?.map((symbol) => symbol.name));
+		} else {
+			logger.info('file not found');
+		}
+	}
+	logger.info('[document-symbol-providers] ' + documentSymbolProviders.length);
+
+
+	const providers = languages.getDefinitionProvider({
+		language: 'typescript',
+		scheme: 'file',
+	});
+	logger.info('[providers for language ss]' + providers.length);
+	for (let index = 0; index < providers.length; index++) {
+		logger.info('asking for definitions');
+		try {
+			const definitions = await providers[index].provideDefinition(
+				textDocument,
+				new Position(37, 29),
+				{
+					isCancellationRequested: false,
+					onCancellationRequested: () => ({ dispose() { } }),
+				}
+			);
+			logger.info('[definitions sss]');
+			logger.info(definitions);
+		} catch (e) {
+			logger.info(e);
+		}
+	}
+
+	const referencesProviders = languages.getReferenceProvider({
+		language: 'typescript',
+		scheme: 'file',
+	});
+	logger.info('[references for language ss]' + referencesProviders.length);
+	for (let index = 0; index < referencesProviders.length; index++) {
+		try {
+			logger.info('asking for references');
+			const references = await referencesProviders[index].provideReferences(
+				textDocument,
+				new Position(25, 16),
+				{
+					includeDeclaration: true,
+				},
+				{
+					isCancellationRequested: false,
+					onCancellationRequested: () => ({ dispose() { } }),
+				}
+			);
+			logger.info('[references sss]');
+			logger.info(references);
+		} catch (e) {
+			logger.info(e);
+		}
+	}
+
+	// Add git commit to the subscriptions here
+	// Git commit
+	context.subscriptions.push(gitCommit(logger, repoName, repoHash));
 	context.subscriptions.push(registerCopySettingsCommand);
-
-	deferredStartup(context, rootPath, agentViewProvider, csViewProvider);
-=======
-  // Project root here
-  postHogClient.capture({
-    distinctId: env.machineId,
-    event: "extension_activated",
-  });
-  let rootPath = workspace.rootPath;
-  if (!rootPath) {
-    rootPath = "";
-  }
-  if (rootPath === "") {
-    window.showErrorMessage("Please open a folder in VS Code to use CodeStory");
-    return;
-  }
-  const serverUrl = await startAidePythonBackend(
-    context.globalStorageUri.fsPath,
-    rootPath,
-  );
-  const pythonServer = new PythonServer(serverUrl);
-  const repoName = await getGitRepoName(rootPath);
-  const repoHash = await getGitCurrentHash(rootPath);
-  // Get the storage object here
-  const codeStoryStorage = await loadOrSaveToStorage(context.globalStorageUri.fsPath, rootPath);
-  logger.info(codeStoryStorage);
-  logger.info(rootPath);
-  // Ts-morph project management
-  const activeDirectories = readActiveDirectoriesConfiguration(rootPath);
-  logger.info(activeDirectories);
-  const projectManagement = await getProject(activeDirectories);
-
-  // Create an instance of the progressive indexer
-  const indexer = new ProgressiveIndexer();
-  const embeddingsIndex = new EmbeddingsSearch([]);
-  indexer.on("partialData", (partialData) => {
-    embeddingsIndex.updateNodes(partialData);
-  });
-  indexer.indexRepository(
-    codeStoryStorage,
-    projectManagement,
-    pythonServer,
-    context.globalStorageUri.fsPath,
-    rootPath,
-  );
-
-  const progressiveGraphBuilder = new ProgressiveGraphBuilder();
-  const codeGraph = new CodeGraph([]);
-  progressiveGraphBuilder.on("partialData", (partialData) => {
-    codeGraph.addNodes(partialData);
-  });
-  progressiveGraphBuilder.loadGraph(
-    projectManagement,
-    pythonServer,
-    rootPath,
-  );
-
-  // Register the agent view provider
-  const agentViewProvider = new AgentViewProvider(context.extensionUri);
-  context.subscriptions.push(
-    window.registerWebviewViewProvider(AgentViewProvider.viewType, agentViewProvider, {
-      webviewOptions: { retainContextWhenHidden: true },
-    })
-  );
-
-  context.subscriptions.push(
-    debug(
-      // TODO(codestory): Fix this properly later on
-      agentViewProvider,
-      embeddingsIndex,
-      projectManagement,
-      pythonServer,
-      codeGraph,
-      repoName,
-      repoHash,
-      rootPath ?? ""
-    )
-  );
-
-  // Create the copy settings from vscode command for the extension
-  const registerCopySettingsCommand = commands.registerCommand(
-    "webview.copySettings",
-    async () => {
-      await copySettings(rootPath ?? "", logger);
-    }
-  );
-
-  // Register the codestory view provider
-  // Create a new ChatGPTViewProvider instance and register it with the extension's context
-  const provider = new CodeStoryViewProvider(context.extensionUri, new Date());
-  context.subscriptions.push(
-    window.registerWebviewViewProvider(CodeStoryViewProvider.viewType, provider, {
-      webviewOptions: { retainContextWhenHidden: true },
-    })
-  );
-
-  // Now we want to register the HC
-  context.subscriptions.push(healthCheck(context, provider, repoName, repoHash));
-  commands.executeCommand("codestory.healthCheck");
-
-  // We register the search command
-  // Semantic search
-  context.subscriptions.push(
-    search(provider, embeddingsIndex, repoName, repoHash),
-    openFile(logger)
-  );
-
-  let trackCodeSymbolChanges = new TrackCodeSymbolChanges(
-    projectManagement,
-    pythonServer,
-    rootPath ?? "",
-    logger
-  );
-  logger.info("[check 6]We are over here");
-  const timeKeeperFileSaved = new TimeKeeper(FILE_SAVE_TIME_PERIOD);
-  const codeBlockDescriptionGenerator = new CodeBlockChangeDescriptionGenerator(logger);
-  logger.info("[check 7]We are over here");
-  const progressiveTrackSymbolsOnLoad = new ProgressiveTrackSymbols();
-  progressiveTrackSymbolsOnLoad.on("fileChanged", (fileChangedEvent) => {
-    trackCodeSymbolChanges.setFileOpenedCodeSymbolTracked(
-      fileChangedEvent.filePath,
-      fileChangedEvent.codeSymbols
-    );
-  });
-  // progressiveTrackSymbolsOnLoad.onLoadFromLastCommit(
-  //   trackCodeSymbolChanges,
-  //   rootPath ?? "",
-  //   logger,
-  // );
-  logger.info("[check 9]We are over here");
-
-  // Also track the documents when they were last opened
-  context.subscriptions.push(
-    workspace.onDidOpenTextDocument(async (doc) => {
-      const uri = doc.uri;
-      await trackCodeSymbolChanges.fileOpened(uri, logger);
-    })
-  );
-
-  logger.info("[check 10]We are over here");
-
-  // Now we parse the documents on save as well
-  context.subscriptions.push(
-    workspace.onDidSaveTextDocument(async (doc) => {
-      const uri = doc.uri;
-      const fsPath = doc.uri.fsPath;
-      await trackCodeSymbolChanges.fileSaved(uri, logger);
-      await triggerCodeSymbolChange(
-        provider,
-        trackCodeSymbolChanges,
-        timeKeeperFileSaved,
-        fsPath,
-        codeBlockDescriptionGenerator,
-        logger
-      );
-    })
-  );
-
-  await sleep(1000);
-  const documentSymbolProviders = languages.getDocumentSymbolProvider(
-    "typescript"
-  );
-  logger.info("[document-symbol-providers golang]");
-  logger.info(documentSymbolProviders);
-  const uri = Uri.file('/Users/skcd/test_repo/ripgrep/crates/core/logger.rs');
-  const textDocument = await workspace.openTextDocument(uri);
-  for (let index = 0; index < documentSymbolProviders.length; index++) {
-    logger.info("[text documents]");
-    logger.info(workspace.textDocuments.map(document => document.uri.fsPath));
-    if (textDocument) {
-      logger.info("[textDocuments]");
-      const documentSymbols = await documentSymbolProviders[index].provideDocumentSymbols(
-        textDocument,
-        {
-          isCancellationRequested: false,
-          onCancellationRequested: () => ({ dispose() { } }),
-        },
-      );
-      logger.info("[symbolsDocument]");
-      logger.info(documentSymbols?.map((symbol) => symbol.name));
-    } else {
-      logger.info("file not found");
-    }
-  }
-  logger.info("[document-symbol-providers] " + documentSymbolProviders.length);
-
-
-  const providers = languages.getDefinitionProvider({
-    language: "typescript",
-    scheme: "file",
-  });
-  logger.info("[providers for language ss]" + providers.length);
-  for (let index = 0; index < providers.length; index++) {
-    logger.info("asking for definitions");
-    try {
-      const definitions = await providers[index].provideDefinition(
-        textDocument,
-        new Position(37, 29),
-        {
-          isCancellationRequested: false,
-          onCancellationRequested: () => ({ dispose() { } }),
-        }
-      );
-      logger.info("[definitions sss]");
-      logger.info(definitions);
-    } catch (e) {
-      logger.info(e);
-    }
-  }
-
-  const referencesProviders = languages.getReferenceProvider({
-    language: "typescript",
-    scheme: "file",
-  });
-  logger.info("[references for language ss]" + referencesProviders.length);
-  for (let index = 0; index < referencesProviders.length; index++) {
-    try {
-      logger.info("asking for references");
-      const references = await referencesProviders[index].provideReferences(
-        textDocument,
-        new Position(25, 16),
-        {
-          includeDeclaration: true,
-        },
-        {
-          isCancellationRequested: false,
-          onCancellationRequested: () => ({ dispose() { } }),
-        }
-      );
-      logger.info("[references sss]");
-      logger.info(references);
-    } catch (e) {
-      logger.info(e);
-    }
-  }
-
-  // Add git commit to the subscriptions here
-  // Git commit
-  context.subscriptions.push(gitCommit(logger, repoName, repoHash));
-  context.subscriptions.push(registerCopySettingsCommand);
->>>>>>> bdd352ac
 }