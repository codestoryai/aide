--- conflicted
+++ resolved
@@ -3,11 +3,12 @@
  *  Licensed under the MIT License. See License.txt in the project root for license information.
  *--------------------------------------------------------------------------------------------*/
 import * as os from 'os';
-import { aideAgent, CancellationToken, ChatVariableContext, ChatVariableLevel, commands, DiagnosticSeverity, env, ExtensionContext, languages, modelSelection, ThemeIcon, window, workspace, } from 'vscode';
+import * as vscode from 'vscode';
 
 import { createInlineCompletionItemProvider } from './completions/create-inline-completion-item-provider';
 import { AideAgentSessionProvider } from './completions/providers/aideAgentProvider';
 import { GENERATE_PLAN } from './completions/providers/generatePlan';
+import { OPEN_FILES_VARIABLE } from './completions/providers/openFiles';
 import { CSEventHandler } from './csEvents/csEventHandler';
 import { getGitCurrentHash, getGitRepoName } from './git/helper';
 import { aideCommands } from './inlineCompletion/commands';
@@ -27,17 +28,10 @@
 import { CodeSymbolInformationEmbeddings } from './utilities/types';
 import { getUniqueId } from './utilities/uniqueId';
 import { ProjectContext } from './utilities/workspaceContext';
-<<<<<<< HEAD
-=======
-import { CSEventHandler } from './csEvents/csEventHandler';
-import { RecentEditsRetriever } from './server/editedFiles';
-import { GENERATE_PLAN } from './completions/providers/generatePlan';
-import { OPEN_FILES_VARIABLE } from './completions/providers/openFiles';
->>>>>>> 1402778d
 
 export let SIDECAR_CLIENT: SideCarClient | null = null;
 
-export async function activate(context: ExtensionContext) {
+export async function activate(context: vscode.ExtensionContext) {
 	// Project root here
 	const uniqueUserId = getUniqueId();
 	logger.info(`[CodeStory]: ${uniqueUserId} Activating extension with storage: ${context.globalStorageUri}`);
@@ -49,20 +43,20 @@
 		},
 	});
 
-	const registerPreCopyCommand = commands.registerCommand(
+	const registerPreCopyCommand = vscode.commands.registerCommand(
 		'webview.preCopySettings',
 		async () => {
-			await copySettings(env.appRoot, logger);
+			await copySettings(vscode.env.appRoot, logger);
 		}
 	);
 	context.subscriptions.push(registerPreCopyCommand);
-	let rootPath = workspace.rootPath;
+	let rootPath = vscode.workspace.rootPath;
 	if (!rootPath) {
 		rootPath = '';
 	}
 
 	// Create the copy settings from vscode command for the extension
-	const registerCopySettingsCommand = commands.registerCommand(
+	const registerCopySettingsCommand = vscode.commands.registerCommand(
 		'webview.copySettings',
 		async () => {
 			await copySettings(rootPath ?? '', logger);
@@ -71,7 +65,7 @@
 	context.subscriptions.push(registerCopySettingsCommand);
 	const readonlyFS = checkReadonlyFSMode();
 	if (readonlyFS) {
-		window.showErrorMessage('Move Aide to the Applications folder using Finder. More instructions here: [link](https://docs.codestory.ai/troubleshooting#macos-readonlyfs-warning)');
+		vscode.window.showErrorMessage('Move Aide to the Applications folder using Finder. More instructions here: [link](https://docs.codestory.ai/troubleshooting#macos-readonlyfs-warning)');
 		return;
 	}
 	const agentSystemInstruction = readCustomSystemInstruction();
@@ -104,9 +98,9 @@
 	});
 
 	// Get model selection configuration
-	const modelConfiguration = await modelSelection.getConfiguration();
+	const modelConfiguration = await vscode.modelSelection.getConfiguration();
 	// Setup the sidecar client here
-	const sidecarUrl = await startSidecarBinary(context.globalStorageUri.fsPath, env.appRoot);
+	const sidecarUrl = await startSidecarBinary(context.globalStorageUri.fsPath, vscode.env.appRoot);
 	// allow-any-unicode-next-line
 	// window.showInformationMessage(`Sidecar binary 🦀 started at ${sidecarUrl}`);
 	const sidecarClient = new SideCarClient(sidecarUrl, modelConfiguration);
@@ -127,7 +121,7 @@
 		RepoRefBackend.local,
 	);
 	// setup the callback for the model configuration
-	modelSelection.onDidChangeConfiguration((config) => {
+	vscode.modelSelection.onDidChangeConfiguration((config) => {
 		sidecarClient.updateModelConfiguration(config);
 		// console.log('Model configuration updated:' + JSON.stringify(config));
 	});
@@ -156,7 +150,7 @@
 
 
 	// Register the semantic search command here
-	commands.registerCommand('codestory.semanticSearch', async (prompt: string): Promise<CodeSymbolInformationEmbeddings[]> => {
+	vscode.commands.registerCommand('codestory.semanticSearch', async (prompt: string): Promise<CodeSymbolInformationEmbeddings[]> => {
 		logger.info('[semanticSearch][extension] We are executing semantic search :' + prompt);
 		postHogClient?.capture({
 			distinctId: await getUniqueId(),
@@ -179,11 +173,11 @@
 
 	// Register the quick action providers
 	const aideQuickFix = new AideQuickFix();
-	languages.registerCodeActionsProvider('*', aideQuickFix);
+	vscode.languages.registerCodeActionsProvider('*', aideQuickFix);
 
 	// add the recent edits retriver to the subscriptions
 	// so we can grab the recent edits very quickly
-	const recentEditsRetriever = new RecentEditsRetriever(300 * 1000, workspace);
+	const recentEditsRetriever = new RecentEditsRetriever(300 * 1000, vscode.workspace);
 	context.subscriptions.push(recentEditsRetriever);
 
 	// Register the agent session provider
@@ -196,22 +190,22 @@
 	);
 	const editorUrl = agentSessionProvider.editorUrl;
 	context.subscriptions.push(agentSessionProvider);
-	context.subscriptions.push(aideAgent.registerChatVariableResolver(
+	context.subscriptions.push(vscode.aideAgent.registerChatVariableResolver(
 		GENERATE_PLAN,
 		GENERATE_PLAN,
 		'Generates a plan for execution',
 		'Generates a plan for execution',
 		false,
 		{
-			resolve: (_name: string, _context: ChatVariableContext, _token: CancellationToken) => {
+			resolve: (_name: string, _context: vscode.ChatVariableContext, _token: vscode.CancellationToken) => {
 				return [{
-					level: ChatVariableLevel.Full,
+					level: vscode.ChatVariableLevel.Full,
 					value: 'generatePlan',
 				}];
 			}
 		},
 		'Open files',
-		ThemeIcon.Folder
+		vscode.ThemeIcon.Folder
 	));
 
 	/*
@@ -222,14 +216,14 @@
 
 	// Register feedback commands
 	context.subscriptions.push(
-		commands.registerCommand('codestory.feedback', async () => {
+		vscode.commands.registerCommand('codestory.feedback', async () => {
 			// Redirect to Discord server link
-			await commands.executeCommand('vscode.open', 'https://discord.gg/FdKXRDGVuz');
+			await vscode.commands.executeCommand('vscode.open', 'https://discord.gg/FdKXRDGVuz');
 		})
 	);
 
 	// When the selection changes in the editor we should trigger an event
-	window.onDidChangeTextEditorSelection(async (event) => {
+	vscode.window.onDidChangeTextEditorSelection(async (event) => {
 		const textEditor = event.textEditor;
 		if (shouldTrackFile(textEditor.document.uri)) {
 			console.log('onDidChangeTextEditorSelection');
@@ -243,7 +237,7 @@
 	});
 
 	// Listen to all the files which are changing, so we can keep our tree sitter cache hot
-	workspace.onDidChangeTextDocument(async (event) => {
+	vscode.workspace.onDidChangeTextDocument(async (event) => {
 		const documentUri = event.document.uri;
 		// if its a schema type, then skip tracking it
 		if (documentUri.scheme === 'vscode') {
@@ -260,11 +254,11 @@
 		}
 	});
 
-	const diagnosticsListener = languages.onDidChangeDiagnostics(async (event) => {
+	const diagnosticsListener = vscode.languages.onDidChangeDiagnostics(async (event) => {
 		for (const uri of event.uris) {
 			// filter out diagnostics which are ONLY errors and warnings
-			const diagnostics = languages.getDiagnostics(uri).filter((diagnostic) => {
-				return (diagnostic.severity === DiagnosticSeverity.Error || diagnostic.severity === DiagnosticSeverity.Warning);
+			const diagnostics = vscode.languages.getDiagnostics(uri).filter((diagnostic) => {
+				return (diagnostic.severity === vscode.DiagnosticSeverity.Error || diagnostic.severity === vscode.DiagnosticSeverity.Warning);
 			});
 
 			// Send diagnostics to sidecar
@@ -276,17 +270,8 @@
 		}
 	});
 
-<<<<<<< HEAD
-=======
-	// Register the chat agent
-	const chatAgentProvider = new CSChatAgentProvider(
-		rootPath, repoName, repoHash,
-		uniqueUserId,
-		sidecarClient, currentRepo, projectContext, probeProvider
-	);
-	context.subscriptions.push(chatAgentProvider);
 	// register generate plan variable
-	context.subscriptions.push(vscode.aideChat.registerChatVariableResolver(
+	context.subscriptions.push(vscode.aideAgent.registerChatVariableResolver(
 		GENERATE_PLAN,
 		GENERATE_PLAN,
 		'Generates a plan for execution',
@@ -303,7 +288,7 @@
 		'Open files',
 		vscode.ThemeIcon.Folder
 	));
-	context.subscriptions.push(vscode.aideChat.registerChatVariableResolver(
+	context.subscriptions.push(vscode.aideAgent.registerChatVariableResolver(
 		'EXECUTE_UNTIL',
 		'EXECUTE_UNTIL',
 		'Executes the plan until a checkpoint, follow your #EXECUTE_UNTIL with a number so the input should look like: #EXECUTE_UNTIL {number}',
@@ -321,7 +306,7 @@
 		vscode.ThemeIcon.Folder,
 	));
 	// generate open file variable
-	context.subscriptions.push(vscode.aideChat.registerChatVariableResolver(
+	context.subscriptions.push(vscode.aideAgent.registerChatVariableResolver(
 		OPEN_FILES_VARIABLE,
 		OPEN_FILES_VARIABLE,
 		'Open files in the workspace',
@@ -353,12 +338,11 @@
 		vscode.ThemeIcon.File
 	));
 
->>>>>>> 1402778d
 	// Gets access to all the events the editor is throwing our way
 	const csEventHandler = new CSEventHandler(context, editorUrl);
 	context.subscriptions.push(csEventHandler);
 
-	const startRecording = commands.registerCommand(
+	const startRecording = vscode.commands.registerCommand(
 		'codestory.startRecordingContext',
 		async () => {
 			await csEventHandler.startRecording();
@@ -366,7 +350,7 @@
 		}
 	);
 	context.subscriptions.push(startRecording);
-	const stopRecording = commands.registerCommand(
+	const stopRecording = vscode.commands.registerCommand(
 		'codestory.stopRecordingContext',
 		async () => {
 			const response = await csEventHandler.stopRecording();
@@ -378,13 +362,13 @@
 	context.subscriptions.push(stopRecording);
 
 	// records when we change to a new text document
-	workspace.onDidChangeTextDocument(async (event) => {
+	vscode.workspace.onDidChangeTextDocument(async (event) => {
 		console.log('onDidChangeTextDocument');
 		const fileName = event.document.fileName;
 		await csEventHandler.onDidChangeTextDocument(fileName);
 	});
 
-	window.onDidChangeActiveTextEditor(async (editor) => {
+	vscode.window.onDidChangeActiveTextEditor(async (editor) => {
 		if (editor) {
 			const activeDocument = editor.document;
 			if (activeDocument) {
